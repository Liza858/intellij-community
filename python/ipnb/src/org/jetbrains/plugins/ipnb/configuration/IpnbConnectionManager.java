--- conflicted
+++ resolved
@@ -265,6 +265,7 @@
     }
     catch (ExecutionException ignored) {
     }
+    final Map<String, String> env = ImmutableMap.of("PYCHARM_EP_DIST", "ipython", "PYCHARM_EP_NAME", "ipython");
 
     final Pair<String, String> hostPort = getHostPortFromUrl(url);
     if (hostPort == null) {
@@ -272,10 +273,6 @@
                   new IpnbSettingsAdapter());
       return false;
     }
-<<<<<<< HEAD
-
-    final ArrayList<String> parameters = Lists.newArrayList("notebook", "--no-browser");
-=======
     final String homePath = sdk.getHomePath();
     if (homePath == null) {
       showWarning(fileEditor, "Python Sdk is invalid, please check Python Interpreter in Settings->Python Interpreter", null);
@@ -289,7 +286,6 @@
     }
 
     final ArrayList<String> parameters = Lists.newArrayList(homePath, ipython, "notebook", "--no-browser");
->>>>>>> 45b40aa1
     if (hostPort.getFirst() != null) {
       parameters.add("--ip");
       parameters.add(hostPort.getFirst());
@@ -298,18 +294,10 @@
       parameters.add("--port");
       parameters.add(hostPort.getSecond());
     }
-<<<<<<< HEAD
-
-    final GeneralCommandLine commandLine = PythonHelper.LOAD_ENTRY_POINT
-      .newCommandLine(sdk.getHomePath(), parameters)
-      .withWorkDirectory(myProject.getBasePath()).
-        withEnvironment(env);
-=======
     final GeneralCommandLine commandLine = new GeneralCommandLine(parameters).withWorkDirectory(myProject.getBasePath());
     if (env != null) {
       commandLine.withEnvironment(env);
     }
->>>>>>> 45b40aa1
 
     try {
       final KillableColoredProcessHandler processHandler = new KillableColoredProcessHandler(commandLine) {
