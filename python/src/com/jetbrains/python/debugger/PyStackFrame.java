--- conflicted
+++ resolved
@@ -54,17 +54,10 @@
   public static final int IPYTHON_VALUES_IND = SPECIAL_TYPES_IND + 1;
   public static final int NUMBER_OF_GROUPS = IPYTHON_VALUES_IND + 1;
 
-<<<<<<< HEAD
-  private Project myProject;
+  private final Project myProject;
   protected final PyFrameAccessor myDebugProcess;
   protected final PyStackFrameInfo myFrameInfo;
   protected final XSourcePosition myPosition;
-=======
-  private final Project myProject;
-  private final PyFrameAccessor myDebugProcess;
-  private final PyStackFrameInfo myFrameInfo;
-  private final XSourcePosition myPosition;
->>>>>>> 2e0f8b16
 
   public PyStackFrame(@NotNull Project project,
                       @NotNull final PyFrameAccessor debugProcess,
@@ -99,7 +92,6 @@
       return;
     }
 
-<<<<<<< HEAD
     boolean isExternal = isExternal();
 
     component.append(myFrameInfo.getName(), gray(SimpleTextAttributes.REGULAR_ATTRIBUTES, isExternal));
@@ -110,39 +102,17 @@
   }
 
   protected boolean isExternal() {
-    boolean isExternal = true;
     final VirtualFile file = myPosition.getFile();
-    AccessToken lock = ApplicationManager.getApplication().acquireReadActionLock();
-    try {
+    return ReadAction.compute(() -> {
+
       final Document document = FileDocumentManager.getInstance().getDocument(file);
       if (document != null) {
-        isExternal = !ProjectRootManager.getInstance(myProject).getFileIndex().isInContent(file);
-      }
-    }
-    finally {
-      lock.finish();
-    }
-    return isExternal;
-=======
-    final VirtualFile file = myPosition.getFile();
-    boolean isExternal =
-      ReadAction.compute(() -> {
-
-        final Document document = FileDocumentManager.getInstance().getDocument(file);
-        if (document != null) {
-          return !ProjectRootManager.getInstance(myProject).getFileIndex().isInContent(file);
-        }
-        else {
-          return true;
-        }
-      });
-
-    component.append(myFrameInfo.getName(), gray(SimpleTextAttributes.REGULAR_ATTRIBUTES, isExternal));
-    component.append(", ", gray(SimpleTextAttributes.REGULAR_ATTRIBUTES, isExternal));
-    component.append(myPosition.getFile().getName(), gray(SimpleTextAttributes.REGULAR_ATTRIBUTES, isExternal));
-    component.append(":", gray(SimpleTextAttributes.REGULAR_ATTRIBUTES, isExternal));
-    component.append(Integer.toString(myPosition.getLine() + 1), gray(SimpleTextAttributes.REGULAR_ATTRIBUTES, isExternal));
->>>>>>> 2e0f8b16
+        return !ProjectRootManager.getInstance(myProject).getFileIndex().isInContent(file);
+      }
+      else {
+        return true;
+      }
+    });
   }
 
   protected static SimpleTextAttributes gray(SimpleTextAttributes attributes, boolean gray) {
