--- conflicted
+++ resolved
@@ -112,17 +112,8 @@
     return myComponents.get(myComponents.size()-1);
   }
 
-<<<<<<< HEAD
-  public String toString() {
-    StringBuilder sb = new StringBuilder();
-    Iterator<String> it = myComponents.iterator();
-    if (it.hasNext()) sb.append(it.next());
-    while(it.hasNext()) sb.append(".").append(it.next());
-    return sb.toString();
-=======
   @Override
   public String toString() {
     return StringUtil.join(myComponents, ".");
->>>>>>> 1a99249d
   }
 }