/*
 * Copyright 2000-2014 JetBrains s.r.o.
 *
 * Licensed under the Apache License, Version 2.0 (the "License");
 * you may not use this file except in compliance with the License.
 * You may obtain a copy of the License at
 *
 * http://www.apache.org/licenses/LICENSE-2.0
 *
 * Unless required by applicable law or agreed to in writing, software
 * distributed under the License is distributed on an "AS IS" BASIS,
 * WITHOUT WARRANTIES OR CONDITIONS OF ANY KIND, either express or implied.
 * See the License for the specific language governing permissions and
 * limitations under the License.
 */
package com.jetbrains.python.refactoring.inline;

import com.intellij.codeInsight.TargetElementUtil;
import com.intellij.codeInsight.controlflow.Instruction;
import com.intellij.codeInsight.highlighting.HighlightManager;
import com.intellij.lang.Language;
import com.intellij.lang.refactoring.InlineActionHandler;
import com.intellij.openapi.application.ApplicationManager;
import com.intellij.openapi.command.CommandProcessor;
import com.intellij.openapi.diagnostic.Logger;
import com.intellij.openapi.editor.Editor;
import com.intellij.openapi.editor.colors.EditorColors;
import com.intellij.openapi.editor.colors.EditorColorsManager;
import com.intellij.openapi.editor.markup.TextAttributes;
import com.intellij.openapi.extensions.Extensions;
import com.intellij.openapi.project.Project;
import com.intellij.openapi.util.Pair;
import com.intellij.openapi.util.TextRange;
import com.intellij.openapi.wm.StatusBar;
import com.intellij.openapi.wm.WindowManager;
import com.intellij.psi.*;
import com.intellij.psi.codeStyle.CodeStyleManager;
import com.intellij.psi.search.GlobalSearchScope;
import com.intellij.psi.search.searches.ReferencesSearch;
import com.intellij.psi.util.PsiTreeUtil;
import com.intellij.refactoring.RefactoringBundle;
import com.intellij.refactoring.listeners.RefactoringEventData;
import com.intellij.refactoring.listeners.RefactoringEventListener;
import com.intellij.refactoring.util.CommonRefactoringUtil;
import com.intellij.refactoring.util.RefactoringMessageDialog;
import com.intellij.util.Function;
import com.intellij.util.Query;
import com.intellij.util.containers.ContainerUtil;
import com.jetbrains.python.PyBundle;
import com.jetbrains.python.PyTokenTypes;
import com.jetbrains.python.PythonLanguage;
import com.jetbrains.python.codeInsight.controlflow.ScopeOwner;
import com.jetbrains.python.psi.*;
import com.jetbrains.python.psi.impl.PyPsiUtils;
import com.jetbrains.python.refactoring.PyDefUseUtil;
import com.jetbrains.python.refactoring.PyReplaceExpressionUtil;
import org.jetbrains.annotations.NotNull;
import org.jetbrains.annotations.Nullable;

import java.util.ArrayList;
import java.util.List;

/**
 * @author Dennis.Ushakov
 */
public class PyInlineLocalHandler extends InlineActionHandler {
  private static final Logger LOG = Logger.getInstance(PyInlineLocalHandler.class.getName());

  private static final String REFACTORING_NAME = RefactoringBundle.message("inline.variable.title");
  private static final Pair<PyStatement, Boolean> EMPTY_DEF_RESULT = Pair.create(null, false);
  private static final String HELP_ID = "python.reference.inline";

  public static PyInlineLocalHandler getInstance() {
    return Extensions.findExtension(EP_NAME, PyInlineLocalHandler.class);
  }

  @Override
  public boolean isEnabledForLanguage(Language l) {
    return l instanceof PythonLanguage;
  }

  @Override
  public boolean canInlineElement(PsiElement element) {
    return element instanceof PyTargetExpression;
  }

  @Override
  public void inlineElement(Project project, Editor editor, PsiElement element) {
    if (editor == null) {
      return;
    }
    final PsiReference psiReference = TargetElementUtil.findReference(editor);
    PyReferenceExpression refExpr = null;
    if (psiReference != null) {
      final PsiElement refElement = psiReference.getElement();
      if (refElement instanceof PyReferenceExpression) {
        refExpr = (PyReferenceExpression)refElement;
      }
    }
    invoke(project, editor, (PyTargetExpression)element, refExpr);
  }

  private static void invoke(@NotNull final Project project,
                             @NotNull final Editor editor,
                             @NotNull final PyTargetExpression local,
                             @Nullable PyReferenceExpression refExpr) {
    if (!CommonRefactoringUtil.checkReadOnlyStatus(project, local)) return;

    final HighlightManager highlightManager = HighlightManager.getInstance(project);
    final TextAttributes writeAttributes =
      EditorColorsManager.getInstance().getGlobalScheme().getAttributes(EditorColors.WRITE_SEARCH_RESULT_ATTRIBUTES);

    final String localName = local.getName();
    final ScopeOwner containerBlock = getContext(local);
    LOG.assertTrue(containerBlock != null);


    final Pair<PyStatement, Boolean> defPair = getAssignmentToInline(containerBlock, refExpr, local, project);
    final PyStatement def = defPair.first;
    if (def == null || getValue(def) == null) {
      final String key = defPair.second ? "variable.has.no.dominating.definition" : "variable.has.no.initializer";
      final String message = RefactoringBundle.getCannotRefactorMessage(RefactoringBundle.message(key, localName));
      CommonRefactoringUtil.showErrorHint(project, editor, message, REFACTORING_NAME, HELP_ID);
      return;
    }

    if (def instanceof PyAssignmentStatement && ((PyAssignmentStatement)def).getTargets().length > 1) {
      highlightManager.addOccurrenceHighlights(editor, new PsiElement[]{def}, writeAttributes, true, null);
      final String message =
        RefactoringBundle.getCannotRefactorMessage(PyBundle.message("refactoring.inline.local.multiassignment", localName));
      CommonRefactoringUtil.showErrorHint(project, editor, message, REFACTORING_NAME, HELP_ID);
      return;
    }

    final PsiElement[] refsToInline = PyDefUseUtil.getPostRefs(containerBlock, local, getObject(def));
    if (refsToInline.length == 0) {
      final String message = RefactoringBundle.message("variable.is.never.used", localName);
      CommonRefactoringUtil.showErrorHint(project, editor, message, REFACTORING_NAME, HELP_ID);
      return;
    }

    final TextAttributes attributes =
      EditorColorsManager.getInstance().getGlobalScheme().getAttributes(EditorColors.SEARCH_RESULT_ATTRIBUTES);
    final StatusBar statusBar = WindowManager.getInstance().getStatusBar(project);
    if (!ApplicationManager.getApplication().isUnitTestMode()) {
      highlightManager.addOccurrenceHighlights(editor, refsToInline, attributes, true, null);
      final int occurrencesCount = refsToInline.length;
      final String occurrencesString = RefactoringBundle.message("occurrences.string", occurrencesCount);
      final String question = RefactoringBundle.message("inline.local.variable.prompt", localName) + " " + occurrencesString;
      final RefactoringMessageDialog dialog =
        new RefactoringMessageDialog(REFACTORING_NAME, question, HELP_ID, "OptionPane.questionIcon", true, project);
      if (!dialog.showAndGet()) {
        if (statusBar != null) {
          statusBar.setInfo(RefactoringBundle.message("press.escape.to.remove.the.highlighting"));
        }
        return;
      }
    }

    final PsiFile workingFile = local.getContainingFile();
    for (PsiElement ref : refsToInline) {
      final PsiFile otherFile = ref.getContainingFile();
      if (!otherFile.equals(workingFile)) {
        final String message = RefactoringBundle.message("variable.is.referenced.in.multiple.files", localName);
        CommonRefactoringUtil.showErrorHint(project, editor, message, REFACTORING_NAME, HELP_ID);
        return;
      }
    }

    for (final PsiElement ref : refsToInline) {
      final List<PsiElement> elems = new ArrayList<>();
      final List<Instruction> latestDefs = PyDefUseUtil.getLatestDefs(containerBlock, local.getName(), ref, false, false);
      for (Instruction i : latestDefs) {
        elems.add(i.getElement());
      }
      final PsiElement[] defs = elems.toArray(new PsiElement[elems.size()]);
      boolean isSameDefinition = true;
      for (PsiElement otherDef : defs) {
        isSameDefinition &= isSameDefinition(def, otherDef);
      }
      if (!isSameDefinition) {
        highlightManager.addOccurrenceHighlights(editor, defs, writeAttributes, true, null);
        highlightManager.addOccurrenceHighlights(editor, new PsiElement[]{ref}, attributes, true, null);
        final String message = RefactoringBundle.getCannotRefactorMessage(
          RefactoringBundle.message("variable.is.accessed.for.writing.and.used.with.inlined", localName));
        CommonRefactoringUtil.showErrorHint(project, editor, message, REFACTORING_NAME, HELP_ID);
        if (statusBar != null) {
          statusBar.setInfo(RefactoringBundle.message("press.escape.to.remove.the.highlighting"));
        }
        return;
      }
    }


<<<<<<< HEAD
    CommandProcessor.getInstance().executeCommand(project, new Runnable() {
      public void run() {
        ApplicationManager.getApplication().runWriteAction(new Runnable() {
          public void run() {
            try {
              final RefactoringEventData afterData = new RefactoringEventData();
              afterData.addElement(local);
              project.getMessageBus().syncPublisher(RefactoringEventListener.REFACTORING_EVENT_TOPIC)
                .refactoringStarted(getRefactoringId(), afterData);

              final PsiElement[] exprs = new PsiElement[refsToInline.length];
              final PyExpression value = prepareValue(def, localName, project);
              final PyExpression withParenthesis =
                PyElementGenerator.getInstance(project).createExpressionFromText("(" + value.getText() + ")");
              final PsiElement lastChild = def.getLastChild();
              if (lastChild != null && lastChild.getNode().getElementType() == PyTokenTypes.END_OF_LINE_COMMENT) {
                final PsiElement parent = def.getParent();
                if (parent != null) parent.addBefore(lastChild, def);
              }

              for (int i = 0, refsToInlineLength = refsToInline.length; i < refsToInlineLength; i++) {
                final PsiElement element = refsToInline[i];
                if (PyReplaceExpressionUtil.isNeedParenthesis((PyExpression)element, value)) {
                  exprs[i] = element.replace(withParenthesis);
                }
                else {
                  exprs[i] = element.replace(value);
                }
              }
              final PsiElement next = def.getNextSibling();
              if (next instanceof PsiWhiteSpace) {
                PyPsiUtils.removeElements(next);
              }
              PyPsiUtils.removeElements(def);

              final List<TextRange> ranges = ContainerUtil.mapNotNull(exprs, new Function<PsiElement, TextRange>() {
                @Override
                public TextRange fun(PsiElement element) {
                  final PyStatement parentalStatement = PsiTreeUtil.getParentOfType(element, PyStatement.class, false);
                  return parentalStatement != null ? parentalStatement.getTextRange() : null;
                }
              });
              PsiDocumentManager.getInstance(project).commitDocument(editor.getDocument());
              CodeStyleManager.getInstance(project).reformatText(workingFile, ranges);

              if (!ApplicationManager.getApplication().isUnitTestMode()) {
                highlightManager.addOccurrenceHighlights(editor, exprs, attributes, true, null);
                if (statusBar != null) {
                  statusBar.setInfo(RefactoringBundle.message("press.escape.to.remove.the.highlighting"));
                }
              }
            }
            finally {
              final RefactoringEventData afterData = new RefactoringEventData();
              afterData.addElement(local);
              project.getMessageBus().syncPublisher(RefactoringEventListener.REFACTORING_EVENT_TOPIC)
                .refactoringDone(getRefactoringId(), afterData);
            }
=======
    CommandProcessor.getInstance().executeCommand(project, () -> ApplicationManager.getApplication().runWriteAction(() -> {
      try {
        final RefactoringEventData afterData = new RefactoringEventData();
        afterData.addElement(local);
        project.getMessageBus().syncPublisher(RefactoringEventListener.REFACTORING_EVENT_TOPIC)
          .refactoringStarted(getRefactoringId(), afterData);

        final PsiElement[] exprs = new PsiElement[refsToInline.length];
        final PyExpression value = prepareValue(def, localName, project);
        final PyExpression withParenthesis =
          PyElementGenerator.getInstance(project).createExpressionFromText("(" + value.getText() + ")");
        final PsiElement lastChild = def.getLastChild();
        if (lastChild != null && lastChild.getNode().getElementType() == PyTokenTypes.END_OF_LINE_COMMENT) {
          final PsiElement parent = def.getParent();
          if (parent != null) parent.addBefore(lastChild, def);
        }

        for (int i = 0, refsToInlineLength = refsToInline.length; i < refsToInlineLength; i++) {
          final PsiElement element = refsToInline[i];
          if (PyReplaceExpressionUtil.isNeedParenthesis((PyExpression)element, value)) {
            exprs[i] = element.replace(withParenthesis);
>>>>>>> bd50525b
          }
          else {
            exprs[i] = element.replace(value);
          }
        }
        final PsiElement next = def.getNextSibling();
        if (next instanceof PsiWhiteSpace) {
          PyPsiUtils.removeElements(next);
        }
        PyPsiUtils.removeElements(def);

        final List<TextRange> ranges = ContainerUtil.mapNotNull(exprs, element -> {
          final PyStatement parentalStatement = PsiTreeUtil.getParentOfType(element, PyStatement.class, false);
          return parentalStatement != null ? parentalStatement.getTextRange() : null;
        });
        PsiDocumentManager.getInstance(project).commitDocument(editor.getDocument());
        CodeStyleManager.getInstance(project).reformatText(workingFile, ranges);

        if (!ApplicationManager.getApplication().isUnitTestMode()) {
          highlightManager.addOccurrenceHighlights(editor, exprs, attributes, true, null);
          WindowManager.getInstance().getStatusBar(project)
            .setInfo(RefactoringBundle.message("press.escape.to.remove.the.highlighting"));
        }
      }
      finally {
        final RefactoringEventData afterData = new RefactoringEventData();
        afterData.addElement(local);
        project.getMessageBus().syncPublisher(RefactoringEventListener.REFACTORING_EVENT_TOPIC)
          .refactoringDone(getRefactoringId(), afterData);
      }
    }), RefactoringBundle.message("inline.command", localName), null);
  }

  private static boolean isSameDefinition(PyStatement def, PsiElement otherDef) {
    if (otherDef instanceof PyTargetExpression) otherDef = otherDef.getParent();
    return otherDef == def;
  }

  private static ScopeOwner getContext(PyTargetExpression local) {
    ScopeOwner context = PsiTreeUtil.getParentOfType(local, PyFunction.class);
    if (context == null) {
      context = PsiTreeUtil.getParentOfType(local, PyClass.class);
    }
    if (context == null) {
      context = (PyFile)local.getContainingFile();
    }
    return context;
  }

  private static Pair<PyStatement, Boolean> getAssignmentToInline(ScopeOwner containerBlock, PyReferenceExpression expr,
                                                                  PyTargetExpression local, Project project) {
    if (expr != null) {
      try {
        final List<Instruction> candidates = PyDefUseUtil.getLatestDefs(containerBlock, local.getName(), expr, true, true);
        if (candidates.size() == 1) {
          final PyStatement expression = getAssignmentByLeftPart((PyElement)candidates.get(0).getElement());
          return Pair.create(expression, false);
        }
        return Pair.create(null, candidates.size() > 0);
      }
      catch (PyDefUseUtil.InstructionNotFoundException ignored) {
      }
    }
    final Query<PsiReference> query = ReferencesSearch.search(local, GlobalSearchScope.allScope(project), false);
    final PsiReference first = query.findFirst();

    final PyElement lValue = first != null ? (PyElement)first.resolve() : null;
    return lValue != null ? Pair.create(getAssignmentByLeftPart(lValue), false) : EMPTY_DEF_RESULT;
  }

  @Nullable
  private static PyStatement getAssignmentByLeftPart(PyElement candidate) {
    final PsiElement parent = candidate.getParent();
    return parent instanceof PyAssignmentStatement || parent instanceof PyAugAssignmentStatement ? (PyStatement)parent : null;
  }

  @Nullable
  private static PyExpression getValue(@Nullable PyStatement def) {
    if (def == null) return null;
    if (def instanceof PyAssignmentStatement) {
      return ((PyAssignmentStatement)def).getAssignedValue();
    }
    return ((PyAugAssignmentStatement)def).getValue();
  }

  @Nullable
  private static PyExpression getObject(@Nullable PyStatement def) {
    if (def == null) return null;
    if (def instanceof PyAssignmentStatement) {
      return ((PyAssignmentStatement)def).getTargets()[0];
    }
    return ((PyAugAssignmentStatement)def).getTarget();
  }

  @NotNull
  private static PyExpression prepareValue(@NotNull PyStatement def, @NotNull String localName, @NotNull Project project) {
    final PyExpression value = getValue(def);
    assert value != null;
    if (def instanceof PyAugAssignmentStatement) {
      final PyAugAssignmentStatement expression = (PyAugAssignmentStatement)def;
      final PsiElement operation = expression.getOperation();
      assert operation != null;
      final String op = operation.getText().replace('=', ' ');
      return PyElementGenerator.getInstance(project).createExpressionFromText(localName + " " + op + value.getText() + ")");
    }
    return value;
  }

  public static String getRefactoringId() {
    return "refactoring.python.inline.local";
  }
}<|MERGE_RESOLUTION|>--- conflicted
+++ resolved
@@ -31,7 +31,6 @@
 import com.intellij.openapi.project.Project;
 import com.intellij.openapi.util.Pair;
 import com.intellij.openapi.util.TextRange;
-import com.intellij.openapi.wm.StatusBar;
 import com.intellij.openapi.wm.WindowManager;
 import com.intellij.psi.*;
 import com.intellij.psi.codeStyle.CodeStyleManager;
@@ -141,7 +140,6 @@
 
     final TextAttributes attributes =
       EditorColorsManager.getInstance().getGlobalScheme().getAttributes(EditorColors.SEARCH_RESULT_ATTRIBUTES);
-    final StatusBar statusBar = WindowManager.getInstance().getStatusBar(project);
     if (!ApplicationManager.getApplication().isUnitTestMode()) {
       highlightManager.addOccurrenceHighlights(editor, refsToInline, attributes, true, null);
       final int occurrencesCount = refsToInline.length;
@@ -150,9 +148,7 @@
       final RefactoringMessageDialog dialog =
         new RefactoringMessageDialog(REFACTORING_NAME, question, HELP_ID, "OptionPane.questionIcon", true, project);
       if (!dialog.showAndGet()) {
-        if (statusBar != null) {
-          statusBar.setInfo(RefactoringBundle.message("press.escape.to.remove.the.highlighting"));
-        }
+        WindowManager.getInstance().getStatusBar(project).setInfo(RefactoringBundle.message("press.escape.to.remove.the.highlighting"));
         return;
       }
     }
@@ -184,74 +180,12 @@
         final String message = RefactoringBundle.getCannotRefactorMessage(
           RefactoringBundle.message("variable.is.accessed.for.writing.and.used.with.inlined", localName));
         CommonRefactoringUtil.showErrorHint(project, editor, message, REFACTORING_NAME, HELP_ID);
-        if (statusBar != null) {
-          statusBar.setInfo(RefactoringBundle.message("press.escape.to.remove.the.highlighting"));
-        }
+        WindowManager.getInstance().getStatusBar(project).setInfo(RefactoringBundle.message("press.escape.to.remove.the.highlighting"));
         return;
       }
     }
 
 
-<<<<<<< HEAD
-    CommandProcessor.getInstance().executeCommand(project, new Runnable() {
-      public void run() {
-        ApplicationManager.getApplication().runWriteAction(new Runnable() {
-          public void run() {
-            try {
-              final RefactoringEventData afterData = new RefactoringEventData();
-              afterData.addElement(local);
-              project.getMessageBus().syncPublisher(RefactoringEventListener.REFACTORING_EVENT_TOPIC)
-                .refactoringStarted(getRefactoringId(), afterData);
-
-              final PsiElement[] exprs = new PsiElement[refsToInline.length];
-              final PyExpression value = prepareValue(def, localName, project);
-              final PyExpression withParenthesis =
-                PyElementGenerator.getInstance(project).createExpressionFromText("(" + value.getText() + ")");
-              final PsiElement lastChild = def.getLastChild();
-              if (lastChild != null && lastChild.getNode().getElementType() == PyTokenTypes.END_OF_LINE_COMMENT) {
-                final PsiElement parent = def.getParent();
-                if (parent != null) parent.addBefore(lastChild, def);
-              }
-
-              for (int i = 0, refsToInlineLength = refsToInline.length; i < refsToInlineLength; i++) {
-                final PsiElement element = refsToInline[i];
-                if (PyReplaceExpressionUtil.isNeedParenthesis((PyExpression)element, value)) {
-                  exprs[i] = element.replace(withParenthesis);
-                }
-                else {
-                  exprs[i] = element.replace(value);
-                }
-              }
-              final PsiElement next = def.getNextSibling();
-              if (next instanceof PsiWhiteSpace) {
-                PyPsiUtils.removeElements(next);
-              }
-              PyPsiUtils.removeElements(def);
-
-              final List<TextRange> ranges = ContainerUtil.mapNotNull(exprs, new Function<PsiElement, TextRange>() {
-                @Override
-                public TextRange fun(PsiElement element) {
-                  final PyStatement parentalStatement = PsiTreeUtil.getParentOfType(element, PyStatement.class, false);
-                  return parentalStatement != null ? parentalStatement.getTextRange() : null;
-                }
-              });
-              PsiDocumentManager.getInstance(project).commitDocument(editor.getDocument());
-              CodeStyleManager.getInstance(project).reformatText(workingFile, ranges);
-
-              if (!ApplicationManager.getApplication().isUnitTestMode()) {
-                highlightManager.addOccurrenceHighlights(editor, exprs, attributes, true, null);
-                if (statusBar != null) {
-                  statusBar.setInfo(RefactoringBundle.message("press.escape.to.remove.the.highlighting"));
-                }
-              }
-            }
-            finally {
-              final RefactoringEventData afterData = new RefactoringEventData();
-              afterData.addElement(local);
-              project.getMessageBus().syncPublisher(RefactoringEventListener.REFACTORING_EVENT_TOPIC)
-                .refactoringDone(getRefactoringId(), afterData);
-            }
-=======
     CommandProcessor.getInstance().executeCommand(project, () -> ApplicationManager.getApplication().runWriteAction(() -> {
       try {
         final RefactoringEventData afterData = new RefactoringEventData();
@@ -273,7 +207,6 @@
           final PsiElement element = refsToInline[i];
           if (PyReplaceExpressionUtil.isNeedParenthesis((PyExpression)element, value)) {
             exprs[i] = element.replace(withParenthesis);
->>>>>>> bd50525b
           }
           else {
             exprs[i] = element.replace(value);
