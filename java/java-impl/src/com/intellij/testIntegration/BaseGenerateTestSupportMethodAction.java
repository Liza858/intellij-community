/*
 * Copyright 2000-2015 JetBrains s.r.o.
 *
 * Licensed under the Apache License, Version 2.0 (the "License");
 * you may not use this file except in compliance with the License.
 * You may obtain a copy of the License at
 *
 * http://www.apache.org/licenses/LICENSE-2.0
 *
 * Unless required by applicable law or agreed to in writing, software
 * distributed under the License is distributed on an "AS IS" BASIS,
 * WITHOUT WARRANTIES OR CONDITIONS OF ANY KIND, either express or implied.
 * See the License for the specific language governing permissions and
 * limitations under the License.
 */
package com.intellij.testIntegration;

import com.intellij.codeInsight.CodeInsightActionHandler;
import com.intellij.codeInsight.CodeInsightUtilCore;
import com.intellij.codeInsight.generation.GenerateMembersUtil;
import com.intellij.codeInsight.generation.OverrideImplementUtil;
import com.intellij.codeInsight.generation.PsiGenerationInfo;
import com.intellij.codeInsight.generation.actions.BaseGenerateAction;
import com.intellij.codeInsight.hint.HintManager;
import com.intellij.ide.fileTemplates.FileTemplateDescriptor;
import com.intellij.ide.fileTemplates.impl.AllFileTemplatesConfigurable;
import com.intellij.openapi.actionSystem.AnAction;
import com.intellij.openapi.actionSystem.AnActionEvent;
import com.intellij.openapi.actionSystem.CommonDataKeys;
import com.intellij.openapi.actionSystem.DataContext;
import com.intellij.openapi.command.WriteCommandAction;
import com.intellij.openapi.diagnostic.Logger;
import com.intellij.openapi.editor.Editor;
import com.intellij.openapi.project.Project;
import com.intellij.openapi.ui.popup.JBPopupFactory;
import com.intellij.openapi.util.io.FileUtil;
import com.intellij.psi.*;
import com.intellij.psi.util.PsiTreeUtil;
import com.intellij.refactoring.util.CommonRefactoringUtil;
import com.intellij.util.Consumer;
import com.intellij.util.IncorrectOperationException;
import org.jetbrains.annotations.NotNull;
import org.jetbrains.annotations.Nullable;

import javax.swing.*;
import java.awt.*;
import java.util.ArrayList;
import java.util.Collections;
import java.util.Iterator;
import java.util.List;

public class BaseGenerateTestSupportMethodAction extends BaseGenerateAction {
  protected static final Logger LOG = Logger.getInstance(BaseGenerateTestSupportMethodAction.class);

  public BaseGenerateTestSupportMethodAction(TestIntegrationUtils.MethodKind methodKind) {
    super(new MyHandler(methodKind));
  }

  @Nullable
  @Override
  public AnAction createEditTemplateAction(DataContext dataContext) {
    final Project project = CommonDataKeys.PROJECT.getData(dataContext);
    final Editor editor = CommonDataKeys.EDITOR.getData(dataContext);
    final PsiFile file = CommonDataKeys.PSI_FILE.getData(dataContext);
    final PsiClass targetClass = editor == null || file == null ? null : getTargetClass(editor, file);
    if (targetClass != null) {
      final List<TestFramework> frameworks = TestIntegrationUtils.findSuitableFrameworks(targetClass);
      final TestIntegrationUtils.MethodKind methodKind = ((MyHandler)getHandler()).myMethodKind;
      if (!frameworks.isEmpty()) {
        return new AnAction("Edit Template") {
          @Override
          public void actionPerformed(AnActionEvent e) {
            chooseAndPerform(editor, frameworks, framework -> {
              final FileTemplateDescriptor descriptor = methodKind.getFileTemplateDescriptor(framework);
              if (descriptor != null) {
                final String fileName = descriptor.getFileName();
                AllFileTemplatesConfigurable.editCodeTemplate(FileUtil.getNameWithoutExtension(fileName), project);
              } else {
                HintManager.getInstance().showErrorHint(editor, "No template found for " + framework.getName() + ":" + BaseGenerateTestSupportMethodAction.this.getTemplatePresentation().getText());
              }
            });
          }
        };
      }
    }
    return null;
  }

  @Override
  protected PsiClass getTargetClass(Editor editor, PsiFile file) {
    return findTargetClass(editor, file);
  }

  @Nullable
  private static PsiClass findTargetClass(@NotNull Editor editor, @NotNull PsiFile file) {
    int offset = editor.getCaretModel().getOffset();
    PsiElement element = file.findElementAt(offset);
    PsiClass containingClass = PsiTreeUtil.getParentOfType(element, PsiClass.class, false);
    if (containingClass == null) {
      return null;
    }
    final List<TestFramework> frameworks = TestIntegrationUtils.findSuitableFrameworks(containingClass);
    for (TestFramework framework : frameworks) {
      if (framework instanceof JavaTestFramework && ((JavaTestFramework)framework).acceptNestedClasses()) {
        return containingClass;
      }
    }
    return TestIntegrationUtils.findOuterClass(element);
  }

  @Override
  protected boolean isValidForClass(PsiClass targetClass) {
    List<TestFramework> frameworks = TestIntegrationUtils.findSuitableFrameworks(targetClass);
    if (frameworks.isEmpty()) return false;

    for (TestFramework each : frameworks) {
      if (isValidFor(targetClass, each)) return true;
    }
    return false;
  }

  @Override
  protected boolean isValidForFile(@NotNull Project project, @NotNull Editor editor, @NotNull PsiFile file) {
    if (file instanceof PsiCompiledElement) return false;

    PsiClass targetClass = getTargetClass(editor, file);
    return targetClass != null && isValidForClass(targetClass);
  }


  protected boolean isValidFor(PsiClass targetClass, TestFramework framework) {
    return true;
  }

  private static void chooseAndPerform(Editor editor, List<TestFramework> frameworks, final Consumer<TestFramework> consumer) {
    if (frameworks.size() == 1) {
      consumer.consume(frameworks.get(0));
      return;
    }

<<<<<<< HEAD
    DefaultListCellRenderer cellRenderer = new DefaultListCellRenderer() {
=======
    final JList list = new JBList(frameworks.toArray(new TestFramework[0]));
    list.setCellRenderer(new DefaultListCellRenderer() {
>>>>>>> 76f5832e
      @Override
      public Component getListCellRendererComponent(JList list, Object value, int index, boolean isSelected, boolean cellHasFocus) {
        Component result = super.getListCellRendererComponent(list, "", index, isSelected, cellHasFocus);
        if (value == null) return result;
        TestFramework framework = (TestFramework)value;

        setIcon(framework.getIcon());
        setText(framework.getName());

        return result;
      }
    };
    JBPopupFactory.getInstance()
      .createPopupChooserBuilder(frameworks)
      .setRenderer(cellRenderer)
      .setFilteringEnabled(o -> ((TestFramework)o).getName())
      .setTitle("Choose Framework")
      .setItemChoosenCallback((selectedValue) -> consumer.consume(selectedValue))
      .setMovable(true)
      .createPopup().showInBestPositionFor(editor);
  }

  public static class MyHandler implements CodeInsightActionHandler {
    private final TestIntegrationUtils.MethodKind myMethodKind;

    public MyHandler(TestIntegrationUtils.MethodKind methodKind) {
      myMethodKind = methodKind;
    }

    public void invoke(@NotNull Project project, @NotNull final Editor editor, @NotNull final PsiFile file) {
      final PsiClass targetClass = findTargetClass(editor, file);
      final List<TestFramework> frameworks = new ArrayList<>(TestIntegrationUtils.findSuitableFrameworks(targetClass));
      for (Iterator<TestFramework> iterator = frameworks.iterator(); iterator.hasNext(); ) {
        if (myMethodKind.getFileTemplateDescriptor(iterator.next()) == null) {
          iterator.remove();
        }
      }
      if (frameworks.isEmpty()) return;
      final Consumer<TestFramework> consumer = framework -> {
        if (framework == null) return;
        doGenerate(editor, file, targetClass, framework);
      };

      chooseAndPerform(editor, frameworks, consumer);
    }


    private void doGenerate(final Editor editor, final PsiFile file, final PsiClass targetClass, final TestFramework framework) {
      if (framework instanceof JavaTestFramework && ((JavaTestFramework)framework).isSingleConfig()) {
        PsiElement alreadyExist = null;
        switch (myMethodKind) {
          case SET_UP:
            alreadyExist = framework.findSetUpMethod(targetClass);
            break;
          case TEAR_DOWN:
            alreadyExist = framework.findTearDownMethod(targetClass);
            break;
          default:
            break;
        }

        if (alreadyExist instanceof PsiMethod) {
          editor.getCaretModel().moveToOffset(alreadyExist.getNavigationElement().getTextOffset());
          HintManager.getInstance().showErrorHint(editor, "Method " + ((PsiMethod)alreadyExist).getName() + " already exists");
          return;
        }
      }

      if (!CommonRefactoringUtil.checkReadOnlyStatus(file)) return;

      WriteCommandAction.runWriteCommandAction(file.getProject(), () -> {
        try {
          PsiDocumentManager.getInstance(file.getProject()).commitAllDocuments();
          PsiMethod method = generateDummyMethod(file, editor, targetClass);
          if (method == null) return;

          TestIntegrationUtils.runTestMethodTemplate(myMethodKind, framework, editor, targetClass, method, "name", false, null);
        }
        catch (IncorrectOperationException e) {
          HintManager.getInstance().showErrorHint(editor, "Cannot generate method: " + e.getMessage());
          LOG.warn(e);
        }
      });
    }

    @Nullable
    private static PsiMethod generateDummyMethod(PsiFile file, Editor editor, PsiClass targetClass) throws IncorrectOperationException {
      final PsiMethod method = TestIntegrationUtils.createDummyMethod(file);
      final PsiGenerationInfo<PsiMethod> info = OverrideImplementUtil.createGenerationInfo(method);

      int offset = findOffsetToInsertMethodTo(editor, file, targetClass);
      GenerateMembersUtil.insertMembersAtOffset(file, offset, Collections.singletonList(info));

      final PsiMethod member = info.getPsiMember();
      return member != null ? CodeInsightUtilCore.forcePsiPostprocessAndRestoreElement(member) : null;
    }

    private static int findOffsetToInsertMethodTo(Editor editor, PsiFile file, PsiClass targetClass) {
      int result = editor.getCaretModel().getOffset();

      PsiClass classAtCursor = PsiTreeUtil.getParentOfType(file.findElementAt(result), PsiClass.class, false);
      if (classAtCursor == targetClass) {
        return result;
      }

      while (classAtCursor != null && !(classAtCursor.getParent() instanceof PsiFile)) {
        result = classAtCursor.getTextRange().getEndOffset();
        classAtCursor = PsiTreeUtil.getParentOfType(classAtCursor, PsiClass.class);
      }

      return result;
    }

    public boolean startInWriteAction() {
      return false;
    }
  }
}<|MERGE_RESOLUTION|>--- conflicted
+++ resolved
@@ -138,12 +138,7 @@
       return;
     }
 
-<<<<<<< HEAD
     DefaultListCellRenderer cellRenderer = new DefaultListCellRenderer() {
-=======
-    final JList list = new JBList(frameworks.toArray(new TestFramework[0]));
-    list.setCellRenderer(new DefaultListCellRenderer() {
->>>>>>> 76f5832e
       @Override
       public Component getListCellRendererComponent(JList list, Object value, int index, boolean isSelected, boolean cellHasFocus) {
         Component result = super.getListCellRendererComponent(list, "", index, isSelected, cellHasFocus);
