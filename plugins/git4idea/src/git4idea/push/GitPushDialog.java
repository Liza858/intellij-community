--- conflicted
+++ resolved
@@ -226,13 +226,8 @@
       String remoteName = currentBranch.getTrackedRemoteName(repository.getProject(), repository.getRoot());
       String trackedBranchName = currentBranch.getTrackedBranchName(repository.getProject(), repository.getRoot());
       GitRemote remote = GitUtil.findRemoteByName(repository, remoteName);
-<<<<<<< HEAD
-      GitBranch tracked = GitBranchUtil.findRemoteBranchByName(repository, remote, trackedBranchName);
-      if (remote == null || tracked == null) {
-=======
-      GitBranch targetBranch = findRemoteBranchByName(repository, remote, trackedBranchName);
+      GitBranch targetBranch = GitBranchUtil.findRemoteBranchByName(repository, remote, trackedBranchName);
       if (remote == null || targetBranch == null) {
->>>>>>> e0c6468c
         Pair<GitRemote,GitBranch> remoteAndBranch = GitUtil.findMatchingRemoteBranch(repository, currentBranch);
         if (remoteAndBranch == null) {
           remote = myRefspecPanel.getSelectedRemote();
