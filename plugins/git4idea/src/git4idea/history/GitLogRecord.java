/*
 * Copyright 2000-2010 JetBrains s.r.o.
 *
 * Licensed under the Apache License, Version 2.0 (the "License");
 * you may not use this file except in compliance with the License.
 * You may obtain a copy of the License at
 *
 * http://www.apache.org/licenses/LICENSE-2.0
 *
 * Unless required by applicable law or agreed to in writing, software
 * distributed under the License is distributed on an "AS IS" BASIS,
 * WITHOUT WARRANTIES OR CONDITIONS OF ANY KIND, either express or implied.
 * See the License for the specific language governing permissions and
 * limitations under the License.
 */
package git4idea.history;

import com.intellij.openapi.project.Project;
import com.intellij.openapi.util.Pair;
import com.intellij.openapi.vcs.FilePath;
import com.intellij.openapi.vcs.FileStatus;
import com.intellij.openapi.vcs.VcsException;
import com.intellij.openapi.vcs.changes.Change;
import com.intellij.openapi.vcs.changes.ContentRevision;
import com.intellij.openapi.vcs.history.VcsRevisionNumber;
import com.intellij.openapi.vfs.VirtualFile;
import com.intellij.util.ArrayUtil;
import com.intellij.vcsUtil.VcsUtil;
import git4idea.GitContentRevision;
import git4idea.GitRevisionNumber;
import git4idea.GitUtil;
import git4idea.history.browser.SymbolicRefs;
import git4idea.history.wholeTree.AbstractHash;
import org.jetbrains.annotations.NotNull;

import java.util.*;

import static git4idea.history.GitLogParser.GitLogOption.*;

/**
 * One record (commit information) returned by git log output.
 * The access methods try heavily to return some default value if real is unavailable, for example, blank string is better than null.
 * BUT if one tries to get an option which was not specified to the GitLogParser, one will get null.
 * @see git4idea.history.GitLogParser
 */
class GitLogRecord {
  private final Map<GitLogParser.GitLogOption, String> myOptions;
  private final List<String> myPaths;
  private final List<List<String>> myParts;

<<<<<<< HEAD
  GitLogRecord(Map<GitLogParser.GitLogOption, String> options, List<String> paths, List<List<String>> parts) {
=======
  GitLogRecord(@NotNull Map<GitLogParser.GitLogOption, String> options, @NotNull List<String> paths, char nameStatus) {
>>>>>>> 90cfcf81
    myOptions = options;
    myPaths = paths;
    myParts = parts;
  }

  @NotNull List<String> getPaths() {
    return myPaths;
  }

  public List<List<String>> getParts() {
    return myParts;
  }

  @NotNull
  public List<FilePath> getFilePaths(VirtualFile root) throws VcsException {
    List<FilePath> res = new ArrayList<FilePath>();
    String prefix = root.getPath() + "/";
    for (String strPath : getPaths()) {
      final String subPath = GitUtil.unescapePath(strPath);
      final FilePath revisionPath = VcsUtil.getFilePathForDeletedFile(prefix + subPath, false);
      res.add(revisionPath);
    }
    return res;
  }

  private String lookup(GitLogParser.GitLogOption key) {
    return shortBuffer(myOptions.get(key));
  }

  // trivial access methods
  String getHash() { return lookup(HASH); }
  String getShortHash() { return lookup(SHORT_HASH); }
  String getAuthorName() { return lookup(AUTHOR_NAME); }
  String getAuthorEmail() { return lookup(AUTHOR_EMAIL); }
  String getCommitterName() { return lookup(COMMITTER_NAME); }
  String getCommitterEmail() { return lookup(COMMITTER_EMAIL); }
  String getSubject() { return lookup(SUBJECT); }
  String getBody() { return lookup(BODY); }

  // access methods with some formatting or conversion

  Date getDate() {
    return GitUtil.parseTimestamp(myOptions.get(COMMIT_TIME));
  }

  long getLongTimeStamp() {
    return Long.parseLong(myOptions.get(COMMIT_TIME).trim());
  }

  long getAuthorTimeStamp() {
    return Long.parseLong(myOptions.get(AUTHOR_TIME).trim());
  }

  String getAuthorAndCommitter() {
    String author = String.format("%s <%s>", myOptions.get(AUTHOR_NAME), myOptions.get(AUTHOR_EMAIL));
    String committer = String.format("%s <%s>", myOptions.get(COMMITTER_NAME), myOptions.get(COMMITTER_EMAIL));
    return GitUtil.adjustAuthorName(author, committer);
  }

  String getFullMessage() {
    return (getSubject() + "\n\n" + getBody()).trim();
  }

  String[] getParentsShortHashes() {
    final String parents = lookup(SHORT_PARENTS);
    if (parents.trim().length() == 0) return ArrayUtil.EMPTY_STRING_ARRAY;
    return parents.split(" ");
  }

  String[] getParentsHashes() {
    final String parents = lookup(PARENTS);
    if (parents.trim().length() == 0) return ArrayUtil.EMPTY_STRING_ARRAY;
    return parents.split(" ");
  }

  public Collection<String> getRefs() {
    final String decorate = myOptions.get(REF_NAMES);
    final String[] refNames = parseRefNames(decorate);
    final List<String> result = new ArrayList<String>(refNames.length);
    for (String refName : refNames) {
      result.add(shortBuffer(refName));
    }
    return result;
  }
  /**
   * Returns the list of tags and the list of branches.
   * A single method is used to return both, because they are returned together by Git and we don't want to parse them twice.
   * @return
   * @param allBranchesSet
   */
  /*Pair<List<String>, List<String>> getTagsAndBranches(SymbolicRefs refs) {
    final String decorate = myOptions.get(REF_NAMES);
    final String[] refNames = parseRefNames(decorate);
    final List<String> tags = refNames.length > 0 ? new ArrayList<String>() : Collections.<String>emptyList();
    final List<String> branches = refNames.length > 0 ? new ArrayList<String>() : Collections.<String>emptyList();
    for (String refName : refNames) {
      if (refs.contains(refName)) {
        // also some gits can return ref name twice (like (HEAD, HEAD), so check we will show it only once)
        if (!branches.contains(refName)) {
          branches.add(shortBuffer(refName));
        }
      } else {
        if (!tags.contains(refName)) {
          tags.add(shortBuffer(refName));
        }
      }
    }
    return Pair.create(tags, branches);
  }*/

  private static String[] parseRefNames(final String decorate) {
    final int startParentheses = decorate.indexOf("(");
    final int endParentheses = decorate.indexOf(")");
    if ((startParentheses == -1) || (endParentheses == -1)) return ArrayUtil.EMPTY_STRING_ARRAY;
    final String refs = decorate.substring(startParentheses + 1, endParentheses);
    return refs.split(", ");
  }

  private static String shortBuffer(String raw) {
    return new String(raw);
  }

  public List<Change> coolChangesParser(Project project, VirtualFile vcsRoot) throws VcsException {
    final List<Change> result = new ArrayList<Change>();
    final GitRevisionNumber thisRevision = new GitRevisionNumber(getShortHash(), getDate());
    final String[] parentsShortHashes = getParentsShortHashes();
    final List<AbstractHash> parents = new ArrayList<AbstractHash>(parentsShortHashes.length);
    for (String parentsShortHash : parentsShortHashes) {
      parents.add(AbstractHash.create(parentsShortHash));
    }
    final List<List<String>> parts = getParts();
    for (List<String> partsPart: parts) {
      result.add(parseChange(project, vcsRoot, parents, partsPart, thisRevision));
    }
    return result;
  }

  private Change parseChange(final Project project, final VirtualFile vcsRoot, final List<AbstractHash> parents,
                             final List<String> parts, final VcsRevisionNumber thisRevision) throws VcsException {
    final ContentRevision before;
    final ContentRevision after;
    FileStatus status = null;
    final String path = parts.get(1);
    final List<GitRevisionNumber> parentRevisions = new ArrayList<GitRevisionNumber>(parents.size());
    for (AbstractHash parent : parents) {
      parentRevisions.add(new GitRevisionNumber(parent.getString()));
    }

    switch (parts.get(0).charAt(0)) {
      case 'C':
      case 'A':
        before = null;
        status = FileStatus.ADDED;
        after = GitContentRevision.createRevision(vcsRoot, path, thisRevision, project, false, false);
        break;
      case 'U':
        status = FileStatus.MERGED_WITH_CONFLICTS;
      case 'M':
        if (status == null) {
          status = FileStatus.MODIFIED;
        }
        final FilePath filePath = GitContentRevision.createPath(vcsRoot, path, false, true);
        before = GitContentRevision.createMultipleParentsRevision(project, filePath, parentRevisions);
        after = GitContentRevision.createRevision(vcsRoot, path, thisRevision, project, false, false);
        break;
      case 'D':
        status = FileStatus.DELETED;
        final FilePath filePathDeleted = GitContentRevision.createPath(vcsRoot, path, true, true);
        before = GitContentRevision.createMultipleParentsRevision(project, filePathDeleted, parentRevisions);
        after = null;
        break;
      case 'R':
        status = FileStatus.MODIFIED;
        final FilePath filePathBeforeRename = GitContentRevision.createPath(vcsRoot, parts.get(2), true, true);
        before = GitContentRevision.createMultipleParentsRevision(project, filePathBeforeRename, parentRevisions);
        after = GitContentRevision.createRevision(vcsRoot, path, thisRevision, project, false, false);
        break;
      default:
        throw new VcsException("Unknown file status: " + Arrays.asList(parts));
    }
    return new Change(before, after, status);
  }
}<|MERGE_RESOLUTION|>--- conflicted
+++ resolved
@@ -48,17 +48,13 @@
   private final List<String> myPaths;
   private final List<List<String>> myParts;
 
-<<<<<<< HEAD
   GitLogRecord(Map<GitLogParser.GitLogOption, String> options, List<String> paths, List<List<String>> parts) {
-=======
-  GitLogRecord(@NotNull Map<GitLogParser.GitLogOption, String> options, @NotNull List<String> paths, char nameStatus) {
->>>>>>> 90cfcf81
     myOptions = options;
     myPaths = paths;
     myParts = parts;
   }
 
-  @NotNull List<String> getPaths() {
+  List<String> getPaths() {
     return myPaths;
   }
 
