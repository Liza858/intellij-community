--- conflicted
+++ resolved
@@ -37,28 +37,10 @@
     for (lesson in lessons) {
       if (lesson.passed) done++
     }
-<<<<<<< HEAD
-    if (useNewLearningUi)
-      return if (done == total)
-        LearnBundle.message("learn.module.progress.completed")
-      else
-        LearnBundle.message("learn.module.progress", done, total)
-
-    return if (done != 0) {
-      if (done == total)
-        ""
-      else
-        LearnBundle.message("learn.module.progress", done, total)
-    }
-    else {
-      null
-    }
-=======
     return if (done == total)
       LearnBundle.message("learn.module.progress.completed")
     else
       LearnBundle.message("learn.module.progress", done, total)
->>>>>>> 3f278d0e
   }
 
 }