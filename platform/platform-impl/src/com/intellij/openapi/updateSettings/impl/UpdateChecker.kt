// Copyright 2000-2020 JetBrains s.r.o. Use of this source code is governed by the Apache 2.0 license that can be found in the LICENSE file.
package com.intellij.openapi.updateSettings.impl

import com.intellij.ide.IdeBundle
import com.intellij.ide.externalComponents.ExternalComponentManager
import com.intellij.ide.plugins.*
import com.intellij.ide.plugins.marketplace.MarketplaceRequests
import com.intellij.ide.util.PropertiesComponent
import com.intellij.notification.*
import com.intellij.notification.impl.NotificationsConfigurationImpl
import com.intellij.openapi.actionSystem.AnActionEvent
import com.intellij.openapi.actionSystem.PlatformDataKeys
import com.intellij.openapi.application.*
import com.intellij.openapi.application.ex.ApplicationInfoEx
import com.intellij.openapi.diagnostic.IdeaLoggingEvent
import com.intellij.openapi.diagnostic.LogUtil
import com.intellij.openapi.diagnostic.logger
import com.intellij.openapi.extensions.PluginId
import com.intellij.openapi.progress.EmptyProgressIndicator
import com.intellij.openapi.progress.ProgressIndicator
import com.intellij.openapi.progress.ProgressManager
import com.intellij.openapi.progress.Task
import com.intellij.openapi.project.Project
import com.intellij.openapi.ui.Messages
import com.intellij.openapi.util.ActionCallback
import com.intellij.openapi.util.BuildNumber
import com.intellij.openapi.util.JDOMUtil
import com.intellij.openapi.util.SystemInfo
import com.intellij.openapi.util.io.FileUtil
import com.intellij.openapi.util.text.StringUtil
import com.intellij.openapi.wm.impl.welcomeScreen.WelcomeFrame
import com.intellij.openapi.wm.impl.welcomeScreen.WelcomeFrameUpdater
import com.intellij.util.Url
import com.intellij.util.Urls
import com.intellij.util.containers.MultiMap
import com.intellij.util.io.HttpRequests
import com.intellij.util.io.URLUtil
import com.intellij.util.text.VersionComparatorUtil
import com.intellij.util.text.nullize
import com.intellij.util.ui.UIUtil
import com.intellij.xml.util.XmlStringUtil
import gnu.trove.THashMap
import org.jdom.JDOMException
import org.jetbrains.annotations.ApiStatus
import java.io.File
import java.io.IOException
import java.net.HttpURLConnection
import java.nio.file.Files
import java.nio.file.Paths
import java.util.*
import javax.swing.JComponent
import kotlin.collections.HashSet
import kotlin.collections.set

private val LOG = logger<UpdateChecker>()

private const val DISABLED_UPDATE = "disabled_update.txt"

private enum class NotificationUniqueType {
  PLATFORM, PLUGINS, EXTERNAL
}

/**
 * See XML file by [ApplicationInfoEx.getUpdateUrls] for reference.
 */
object UpdateChecker {
  private val notificationGroupRef by lazy {
    NotificationGroup("IDE and Plugin Updates", NotificationDisplayType.STICKY_BALLOON, true, null, null, null, PluginManagerCore.CORE_ID)
  }

  @JvmField
  @Deprecated(level = DeprecationLevel.ERROR, replaceWith = ReplaceWith("getNotificationGroup()"), message = "Use getNotificationGroup()")
  val NOTIFICATIONS = notificationGroupRef

  @JvmStatic
  fun getNotificationGroup() = notificationGroupRef

  private var ourDisabledToUpdatePlugins: MutableSet<PluginId>? = null
  private val ourAdditionalRequestOptions = THashMap<String, String>()
  private val ourUpdatedPlugins = hashMapOf<PluginId, PluginDownloader>()
  private val ourShownNotifications = MultiMap<NotificationUniqueType, Notification>()

  /**
   * Adding a plugin ID to this collection allows to exclude a plugin from a regular update check.
   * Has no effect on non-bundled plugins.
   */
  @Suppress("MemberVisibilityCanBePrivate")
  val excludedFromUpdateCheckPlugins: HashSet<String> = hashSetOf()

  private val updateUrl: String
    get() = System.getProperty("idea.updates.url") ?: ApplicationInfoEx.getInstanceEx().updateUrls!!.checkingUrl

  /**
   * For scheduled update checks.
   */
  @JvmStatic
  fun updateAndShowResult(): ActionCallback {
    val callback = ActionCallback()
    ApplicationManager.getApplication().executeOnPooledThread {
      doUpdateAndShowResult(null, true, false, false, UpdateSettings.getInstance(), null, callback)
    }
    return callback
  }

  /**
   * For manual update checks (Help | Check for Updates, Settings | Updates | Check Now)
   * (the latter action may pass customized update settings).
   */
  @JvmStatic
  fun updateAndShowResult(project: Project?, customSettings: UpdateSettings?) {
    val settings = customSettings ?: UpdateSettings.getInstance()
    val fromSettings = customSettings != null

    ProgressManager.getInstance().run(object : Task.Backgroundable(project, IdeBundle.message("updates.checking.progress"), true) {
      override fun run(indicator: ProgressIndicator) = doUpdateAndShowResult(getProject(), !fromSettings,
                                                                             fromSettings || WelcomeFrame.getInstance() != null, true,
                                                                             settings, indicator, null)

      override fun isConditionalModal(): Boolean = fromSettings
      override fun shouldStartInBackground(): Boolean = !fromSettings
    })
  }

  /**
   * An immediate check for plugin updates for use from a command line (read "Toolbox").
   */
  @JvmStatic
  fun getPluginUpdates(): Collection<PluginDownloader>? = checkPluginsUpdate(EmptyProgressIndicator()).availableUpdates

  private fun doUpdateAndShowResult(project: Project?,
                                    showSettingsLink: Boolean,
                                    showDialog: Boolean,
                                    showEmptyNotification: Boolean,
                                    updateSettings: UpdateSettings,
                                    indicator: ProgressIndicator?,
                                    callback: ActionCallback?) {
    // check platform update

    indicator?.text = IdeBundle.message("updates.checking.platform")

    val result = checkPlatformUpdate(updateSettings)
    if (result.state == UpdateStrategy.State.CONNECTION_ERROR) {
      val e = result.error
      if (e != null) LOG.debug(e)
      showErrorMessage(showDialog, IdeBundle.message("updates.error.connection.failed", e?.message ?: "internal error"))
      callback?.setRejected()
      return
    }

    // check plugins update (with regard to potential platform update)

    indicator?.text = IdeBundle.message("updates.checking.plugins")

    val buildNumber: BuildNumber? = result.newBuild?.apiVersion

    val checkPluginsUpdateResult: CheckPluginsUpdateResult
    val externalUpdates: Collection<ExternalUpdate>?
    try {
      checkPluginsUpdateResult = checkPluginsUpdate(indicator, buildNumber)
      externalUpdates = checkExternalUpdates(showDialog, updateSettings, indicator)
    }
    catch (e: IOException) {
      showErrorMessage(showDialog, IdeBundle.message("updates.error.connection.failed", e.message))
      callback?.setRejected()
      return
    }

    // show result

    UpdateSettings.getInstance().saveLastCheckedInfo()

    ApplicationManager.getApplication().invokeLater {
      showUpdateResult(project, result, checkPluginsUpdateResult, externalUpdates, showSettingsLink, showDialog, showEmptyNotification)
      callback?.setDone()
    }
  }

  private fun checkPlatformUpdate(settings: UpdateSettings): CheckForUpdateResult {
    val updateInfo = try {
      var updateUrl = Urls.newFromEncoded(updateUrl)
      if (updateUrl.scheme != URLUtil.FILE_PROTOCOL) {
        updateUrl = prepareUpdateCheckArgs(updateUrl)
      }
      LogUtil.debug(LOG, "load update xml (UPDATE_URL='%s')", updateUrl)
      HttpRequests.request(updateUrl).connect { UpdatesInfo(JDOMUtil.load(it.reader)) }
    }
    catch (e: JDOMException) {
      // corrupted content, don't bother telling user
      LOG.info(e)
      null
    }
    catch (e: Exception) {
      LOG.info(e)
      return CheckForUpdateResult(UpdateStrategy.State.CONNECTION_ERROR, e)
    }

    if (updateInfo == null || !settings.isPlatformUpdateEnabled) {
      return CheckForUpdateResult(UpdateStrategy.State.NOTHING_LOADED, null)
    }

    val strategy = UpdateStrategy(ApplicationInfo.getInstance().build, updateInfo, settings)
    return strategy.checkForUpdates()
  }

  @JvmStatic
  @Throws(IOException::class, JDOMException::class)
  fun getUpdatesInfo(): UpdatesInfo? {
    val updateUrl = Urls.newFromEncoded(updateUrl)
    return HttpRequests.request(updateUrl).connect { UpdatesInfo(JDOMUtil.load(it.reader)) }
  }

<<<<<<< HEAD
  private data class CheckPluginsUpdateResult(
    val availableUpdates: Collection<PluginDownloader>?,
    val customRepositoryPlugins: Collection<IdeaPluginDescriptor>,
    val incompatiblePlugins: Collection<IdeaPluginDescriptor>?
  )

  private val EMPTY_CHECK_UPDATE_RESULT = CheckPluginsUpdateResult(null, emptyList(), null)

  /**
   * Checks for plugin updates for current build if `build` is not provided.
   *
   * Checks for plugin updates for provided `build` and calculates plugins that don't have updates and would be incompatible with provided build.
   */
  private fun checkPluginsUpdate(
    indicator: ProgressIndicator?,
    newBuildNumber: BuildNumber? = null
  ): CheckPluginsUpdateResult {
=======
  /**
   * If [buildNumber] is null, returns new versions of plugins compatible with the current IDE version. If not null, returns
   * new versions of plugins compatible with the specified build.
   */
  private fun checkPluginsUpdate(indicator: ProgressIndicator?,
                                 incompatiblePlugins: MutableCollection<IdeaPluginDescriptor>?,
                                 buildNumber: BuildNumber?): Collection<PluginDownloader>? {
>>>>>>> 165741d4
    val updateable = collectUpdateablePlugins()
    if (updateable.isEmpty()) return EMPTY_CHECK_UPDATE_RESULT

    val toUpdate = mutableMapOf<PluginId, PluginDownloader>()

    val latestCustomPluginsAsMap = HashMap<PluginId, IdeaPluginDescriptor>()
    val state = InstalledPluginsState.getInstance()
    for (host in RepositoryHelper.getPluginHosts()) {
      try {
        if (host == null && ApplicationInfoEx.getInstanceEx().usesJetBrainsPluginRepository()) {
          validateCompatibleUpdatesForCurrentPlugins(updateable, toUpdate, newBuildNumber, state, indicator)
        }
        else {
          val list = RepositoryHelper.loadPlugins(host, newBuildNumber, indicator)
          for (descriptor in list) {
            val id = descriptor.pluginId
            if (updateable.containsKey(id)) {
              updateable.remove(id)
              buildDownloaderAndPrepareToInstall(state, descriptor, newBuildNumber, toUpdate, indicator, host)
            }
            //collect latest plugins from custom repos
            val storedDescriptor = latestCustomPluginsAsMap[id]
            if (storedDescriptor == null || StringUtil.compareVersionNumbers(descriptor.version, storedDescriptor.version) > 0) {
              latestCustomPluginsAsMap[id] = descriptor
            }
          }
        }
      }
      catch (e: IOException) {
        LOG.debug(e)
        LOG.info("failed to load plugin descriptions from ${host ?: "default repository"}: ${e.message}")
      }
    }

    val incompatiblePlugins: MutableCollection<IdeaPluginDescriptor>? = getIncompatiblePlugins(newBuildNumber, updateable, toUpdate)

    //TODO: check if code in this `if` duplicates `getIncompatiblePlugins`
    if (incompatiblePlugins != null && newBuildNumber != null) {
      updateable.values.filterNotNull().filterTo(incompatiblePlugins) {
        it.isEnabled && !PluginManagerCore.isCompatible(it, newBuildNumber)
      }
    }

    return CheckPluginsUpdateResult(if (toUpdate.isEmpty()) null else toUpdate.values, latestCustomPluginsAsMap.values, incompatiblePlugins)
  }

  private fun getIncompatiblePlugins(
    newBuildNumber: BuildNumber?,
    updateable: MutableMap<PluginId, IdeaPluginDescriptor?>,
    toUpdate: MutableMap<PluginId, PluginDownloader>
  ): MutableCollection<IdeaPluginDescriptor>? {
    if (newBuildNumber == null) return null
    val incompatiblePlugins: MutableCollection<IdeaPluginDescriptor> =  HashSet()
    for ((pluginId, installedPlugin) in updateable) {
      if (!PluginManagerCore.isDisabled(pluginId)) {
        // collect plugins that were not updated and would be incompatible with the new version
        if (installedPlugin != null && installedPlugin.isEnabled &&
            !toUpdate.containsKey(installedPlugin.pluginId) &&
            !PluginManagerCore.isCompatible(installedPlugin, newBuildNumber)) {
          incompatiblePlugins += installedPlugin
        }
      }
    }
    return incompatiblePlugins
  }

  @JvmStatic
  fun updateDescriptorsForInstalledPlugins(state: InstalledPluginsState) {
    val updateable = collectUpdateablePlugins()
    if (updateable.isEmpty()) return
    validateCompatibleUpdatesForCurrentPlugins(updateable, mutableMapOf(), null, state, null)
  }

  /**
   * Use Plugin Repository API for checking and loading compatible updates for updateable plugins.
   * If current plugin version is out of date, schedule downloading of a newer version.
   */
  private fun validateCompatibleUpdatesForCurrentPlugins(
    updateable: MutableMap<PluginId, IdeaPluginDescriptor?>,
    toUpdate: MutableMap<PluginId, PluginDownloader>,
    buildNumber: BuildNumber?,
    state: InstalledPluginsState,
    indicator: ProgressIndicator?
  ) {
<<<<<<< HEAD
    val marketplacePlugins = MarketplaceRequests.getMarketplacePlugins(indicator)
    val idsToUpdate = updateable.map { it.key.idString }.filter { it in marketplacePlugins }
    val updates = MarketplaceRequests.getLastCompatiblePluginUpdate(idsToUpdate, buildNumber)
=======
    val marketplacePluginIds = PluginsMetaLoader.getMarketplacePlugins(indicator)
    val idsToUpdate = updateable.map { it.key.idString }.filter { it in marketplacePluginIds }
    val updates = PluginsMetaLoader.getLastCompatiblePluginUpdate(idsToUpdate, buildNumber)
>>>>>>> 165741d4
    for ((id, descriptor) in updateable) {
      val lastUpdate = updates.find { it.pluginId == id.idString } ?: continue
      val isOutdated = descriptor == null || VersionComparatorUtil.compare(lastUpdate.version, descriptor.version) > 0
      if (isOutdated) {
        val newDescriptor = try {
          MarketplaceRequests.loadPluginDescriptor(id.idString, lastUpdate, indicator)
        }
        catch (e: HttpRequests.HttpStatusException) {
          if (e.statusCode == HttpURLConnection.HTTP_NOT_FOUND) continue
          else throw e
        }
        buildDownloaderAndPrepareToInstall(state, newDescriptor, buildNumber, toUpdate, indicator, null)
      }
    }
    toUpdate.keys.forEach { updateable.remove(it) }
  }

  private fun buildDownloaderAndPrepareToInstall(
    state: InstalledPluginsState,
    descriptor: IdeaPluginDescriptor,
    buildNumber: BuildNumber?,
    toUpdate: MutableMap<PluginId, PluginDownloader>,
    indicator: ProgressIndicator?,
    host: String?
  ) {
    val downloader = PluginDownloader.createDownloader(descriptor, host, buildNumber)
    state.onDescriptorDownload(descriptor)
    checkAndPrepareToInstall(downloader, state, toUpdate, indicator)
  }

  /**
   * Returns a list of plugins that are currently installed or were installed in the previous installation from which
   * we're importing the settings. Null values are for once-installed plugins.
   */
  private fun collectUpdateablePlugins(): MutableMap<PluginId, IdeaPluginDescriptor?> {
    val updateable = mutableMapOf<PluginId, IdeaPluginDescriptor?>()

    updateable += PluginManagerCore.getPlugins().filter { !it.isBundled || it.allowBundledUpdate() }.associateBy { it.pluginId }

    val onceInstalled = PluginManager.getOnceInstalledIfExists()
    if (onceInstalled != null) {
      try {
        Files.readAllLines(onceInstalled)
          .asSequence()
          .map { line -> PluginId.getId(line.trim { it <= ' ' }) }
          .filter { it !in updateable }
          .forEach { updateable[it] = null }
      }
      catch (e: IOException) {
        LOG.error(onceInstalled.toString(), e)
      }

      //noinspection SSBasedInspection
      onceInstalled.toFile().deleteOnExit()
    }

    if (!ApplicationManager.getApplication().isInternal && excludedFromUpdateCheckPlugins.isNotEmpty()) {
      excludedFromUpdateCheckPlugins.forEach {
        val excluded = PluginId.getId(it)
        val plugin = updateable[excluded]
        if (plugin != null && plugin.isBundled) {
          updateable.remove(excluded)
        }
      }
    }

    return updateable
  }

  private fun checkExternalUpdates(manualCheck: Boolean,
                                   updateSettings: UpdateSettings,
                                   indicator: ProgressIndicator?): Collection<ExternalUpdate> {
    val result = arrayListOf<ExternalUpdate>()
    val manager = ExternalComponentManager.getInstance()
    indicator?.text = IdeBundle.message("updates.external.progress")

    for (source in manager.componentSources) {
      indicator?.checkCanceled()
      if (source.name in updateSettings.enabledExternalUpdateSources) {
        try {
          val siteResult = source.getAvailableVersions(indicator, updateSettings)
            .filter { it.isUpdateFor(manager.findExistingComponentMatching(it, source)) }
          if (siteResult.isNotEmpty()) {
            result += ExternalUpdate(siteResult, source)
          }
        }
        catch (e: Exception) {
          LOG.warn(e)
          showErrorMessage(manualCheck, IdeBundle.message("updates.external.error.message", source.name, e.message ?: "internal error"))
        }
      }
    }

    return result
  }

  @ApiStatus.ScheduledForRemoval(inVersion = "2021.1")
  @Deprecated("Use `checkAndPrepareToInstall` without `incompatiblePlugins` parameter", level = DeprecationLevel.ERROR)
  @Throws(IOException::class)
  @JvmStatic
  fun checkAndPrepareToInstall(
    downloader: PluginDownloader,
    state: InstalledPluginsState,
    toUpdate: MutableMap<PluginId, PluginDownloader>,
    incompatiblePlugins: MutableCollection<IdeaPluginDescriptor>?,
    indicator: ProgressIndicator?
  ) {
    checkAndPrepareToInstall(downloader, state, toUpdate, indicator)

    val pluginId = downloader.id
    if (PluginManagerCore.isDisabled(pluginId)) return
    val installedPlugin = PluginManagerCore.getPlugin(pluginId)
    // collect plugins that were not updated and would be incompatible with the new version
    if (incompatiblePlugins != null && installedPlugin != null && installedPlugin.isEnabled &&
        !toUpdate.containsKey(installedPlugin.pluginId) &&
        !PluginManagerCore.isCompatible(installedPlugin, downloader.buildNumber)) {
      incompatiblePlugins += installedPlugin
    }
  }

  @Throws(IOException::class)
  @JvmStatic
  fun checkAndPrepareToInstall(
    downloader: PluginDownloader,
    state: InstalledPluginsState,
    toUpdate: MutableMap<PluginId, PluginDownloader>,
    indicator: ProgressIndicator?
  ) {
    @Suppress("NAME_SHADOWING")
    var downloader = downloader
    val pluginId = downloader.id
    if (PluginManagerCore.isDisabled(pluginId)) return

    val pluginVersion = downloader.pluginVersion
    val installedPlugin = PluginManagerCore.getPlugin(pluginId)
    if (installedPlugin == null || pluginVersion == null || PluginDownloader.compareVersionsSkipBrokenAndIncompatible(installedPlugin,
                                                                                                                      pluginVersion) > 0) {
      var descriptor: IdeaPluginDescriptor?

      val oldDownloader = ourUpdatedPlugins[pluginId]
      if (oldDownloader == null || StringUtil.compareVersionNumbers(pluginVersion, oldDownloader.pluginVersion) > 0) {
        descriptor = downloader.descriptor
        if (descriptor is PluginNode && descriptor.isIncomplete) {
          if (downloader.prepareToInstall(indicator ?: EmptyProgressIndicator())) {
            descriptor = downloader.descriptor
          }
          ourUpdatedPlugins[pluginId] = downloader
        }
      }
      else {
        downloader = oldDownloader
        descriptor = oldDownloader.descriptor
      }

      if (PluginManagerCore.isCompatible(descriptor, downloader.buildNumber) && !state.wasUpdated(descriptor.pluginId)) {
        toUpdate[pluginId] = downloader
      }
    }
  }

  private fun showErrorMessage(showDialog: Boolean, message: String) {
    LOG.info(message)
    if (showDialog) {
      UIUtil.invokeLaterIfNeeded { Messages.showErrorDialog(message, IdeBundle.message("updates.error.connection.title")) }
    }
  }

  private fun showUpdateResult(project: Project?,
                               checkForUpdateResult: CheckForUpdateResult,
                               checkPluginsUpdateResult: CheckPluginsUpdateResult,
                               externalUpdates: Collection<ExternalUpdate>?,
                               showSettingsLink: Boolean,
                               showDialog: Boolean,
                               showEmptyNotification: Boolean) {
    val updatedChannel = checkForUpdateResult.updatedChannel
    val newBuild = checkForUpdateResult.newBuild

    val updatedPlugins =
      checkPluginsUpdateResult.availableUpdates?.filter { downloader -> !PluginUpdateDialog.isIgnored(downloader.descriptor) }

    if (updatedChannel != null && newBuild != null) {
      val runnable = {
        UpdateInfoDialog(updatedChannel, newBuild, checkForUpdateResult.patches, showSettingsLink, updatedPlugins,
                         checkPluginsUpdateResult.incompatiblePlugins).show()
      }

      ourShownNotifications.remove(NotificationUniqueType.PLATFORM)?.forEach { it.expire() }

      if (showDialog) {
        runnable.invoke()
      }
      else {
        IdeUpdateUsageTriggerCollector.trigger("notification.shown")
        val title = IdeBundle.message("updates.new.build.notification.title", ApplicationNamesInfo.getInstance().fullProductName,
                                      newBuild.version)
        showNotification(project, title, "", {
          IdeUpdateUsageTriggerCollector.trigger("notification.clicked")
          runnable()
        }, null, NotificationUniqueType.PLATFORM)
      }
      return
    }

    var updateFound = false

    if (updatedPlugins != null && updatedPlugins.isNotEmpty()) {
      updateFound = true

      ourShownNotifications.remove(NotificationUniqueType.PLUGINS)?.forEach { it.expire() }

      if (showDialog || !canEnableNotifications()) {
        PluginUpdateDialog(updatedPlugins, checkPluginsUpdateResult.customRepositoryPlugins).show()
      }
      else {
        val runnable = { PluginManagerConfigurable.showPluginConfigurable(project, updatedPlugins) }

        val ideFrame = WelcomeFrame.getInstance()
        if (ideFrame is WelcomeFrameUpdater) {
          ideFrame.showPluginUpdates(runnable)
        }
        else {
          val title = IdeBundle.message("updates.plugins.ready.short.title.available")
          val message = updatedPlugins.joinToString { downloader -> downloader.pluginName }
          showNotification(project, title, message, runnable, { notification ->
            notification.actions[0].templatePresentation.text = IdeBundle.message("plugin.settings.title")
            notification.actions.add(0, object : NotificationAction(
              IdeBundle.message(if (updatedPlugins.size == 1) "plugins.configurable.update.button" else "plugin.manager.update.all")) {
              override fun actionPerformed(e: AnActionEvent, notification: Notification) {
                notification.expire()
                PluginUpdateDialog.runUpdateAll(updatedPlugins, e.getData(PlatformDataKeys.CONTEXT_COMPONENT) as JComponent?)
              }
            })
            notification.addAction(object : NotificationAction(
              IdeBundle.message(if (updatedPlugins.size == 1) "updates.ignore.update.button" else "updates.ignore.updates.button")) {
              override fun actionPerformed(e: AnActionEvent, notification: Notification) {
                notification.expire()
                PluginUpdateDialog.ignorePlugins(updatedPlugins.map { downloader -> downloader.descriptor })
              }
            })
          }, NotificationUniqueType.PLUGINS)
        }
      }
    }

    if (externalUpdates != null && !externalUpdates.isEmpty()) {
      updateFound = true

      ourShownNotifications.remove(NotificationUniqueType.EXTERNAL)?.forEach { it.expire() }

      for (update in externalUpdates) {
        val runnable = { update.source.installUpdates(update.components) }

        if (showDialog) {
          runnable.invoke()
        }
        else {
          val title = IdeBundle.message("updates.plugins.ready.title.available", ApplicationNamesInfo.getInstance().fullProductName)
          val updates = update.components.joinToString(", ")
          val message = IdeBundle.message("updates.external.ready.message", update.components.size, updates)
          showNotification(project, title, message, runnable, null, NotificationUniqueType.EXTERNAL)
        }
      }
    }

    if (!updateFound) {
      if (showDialog) {
        NoUpdatesDialog(showSettingsLink).show()
      }
      else if (showEmptyNotification) {
        ourShownNotifications.remove(NotificationUniqueType.PLUGINS)?.forEach { it.expire() }

        val title = IdeBundle.message("updates.no.updates.notification")
        showNotification(project, title, "", {}, { notification -> notification.actions.clear() }, NotificationUniqueType.PLUGINS)
      }
    }
  }

  private fun canEnableNotifications(): Boolean {
    if (WelcomeFrame.getInstance() is WelcomeFrameUpdater) {
      return true
    }
    return NotificationsConfigurationImpl.getInstanceImpl().SHOW_BALLOONS && NotificationsConfigurationImpl.getSettings(
      getNotificationGroup().displayId).displayType != NotificationDisplayType.NONE
  }

  private fun showNotification(project: Project?,
                               title: String,
                               message: String,
                               action: () -> Unit,
                               extraBuilder: ((Notification) -> Unit)?,
                               notificationType: NotificationUniqueType) {
    val notification = getNotificationGroup().createNotification(title, XmlStringUtil.wrapInHtml(message), NotificationType.INFORMATION, null)
    notification.collapseActionsDirection = Notification.CollapseActionsDirection.KEEP_LEFTMOST
    notification.addAction(object : NotificationAction(IdeBundle.message("updates.notification.update.action")) {
      override fun actionPerformed(e: AnActionEvent, notification: Notification) {
        notification.expire()
        action.invoke()
      }
    })
    extraBuilder?.invoke(notification)
    notification.whenExpired { ourShownNotifications.remove(notificationType, notification) }
    notification.notify(project)
    ourShownNotifications.putValue(notificationType, notification)
  }

  @JvmStatic
  fun addUpdateRequestParameter(name: String, value: String) {
    ourAdditionalRequestOptions[name] = value
  }

  private fun prepareUpdateCheckArgs(url: Url): Url {
    addUpdateRequestParameter("build", ApplicationInfo.getInstance().build.asString())
    addUpdateRequestParameter("uid", PermanentInstallationID.get())
    addUpdateRequestParameter("os", SystemInfo.OS_NAME + ' ' + SystemInfo.OS_VERSION)
    if (ExternalUpdateManager.ACTUAL != null) {
      addUpdateRequestParameter("manager", ExternalUpdateManager.ACTUAL.toolName)
    }
    if (ApplicationInfoEx.getInstanceEx().isEAP) {
      addUpdateRequestParameter("eap", "")
    }
    return url.addParameters(ourAdditionalRequestOptions)
  }

  @Deprecated("Replaced", ReplaceWith("PermanentInstallationID.get()", "com.intellij.openapi.application.PermanentInstallationID"))
  @JvmStatic
  @Suppress("unused", "UNUSED_PARAMETER")
  fun getInstallationUID(c: PropertiesComponent): String = PermanentInstallationID.get()

  @Deprecated(message = "Use disabledToUpdate", replaceWith = ReplaceWith("disabledToUpdate"))
  @JvmStatic
  @Suppress("unused")
  val disabledToUpdatePlugins: Set<String>
    get() = disabledToUpdate.mapTo(TreeSet()) { it.idString }

  @JvmStatic
  val disabledToUpdate: Set<PluginId>
    get() {
      var result = ourDisabledToUpdatePlugins
      if (result == null) {
        result = TreeSet()
        if (!ApplicationManager.getApplication().isUnitTestMode) {
          try {
            val file = File(PathManager.getConfigPath(), DISABLED_UPDATE)
            if (file.isFile) {
              for (line in FileUtil.loadFile(file).split("[\\s]".toRegex())) {
                line.nullize(true)?.let {
                  result.add(PluginId.getId(it))
                }
              }
            }
          }
          catch (e: IOException) {
            LOG.error(e)
          }
        }

        ourDisabledToUpdatePlugins = result
      }
      return result
    }

  @JvmStatic
  fun saveDisabledToUpdatePlugins() {
    val plugins = Paths.get(PathManager.getConfigPath(), DISABLED_UPDATE)
    try {
      PluginManagerCore.savePluginsList(disabledToUpdate, plugins, false)
    }
    catch (e: IOException) {
      LOG.error(e)
    }
  }

  private var ourHasFailedPlugins = false

  @JvmStatic
  fun checkForUpdate(event: IdeaLoggingEvent) {
    if (!ourHasFailedPlugins) {
      val app = ApplicationManager.getApplication()
      if (app != null && !app.isDisposed && UpdateSettings.getInstance().isCheckNeeded) {
        val pluginDescriptor = PluginManagerCore.getPlugin(
          PluginUtil.getInstance().findPluginId(event.throwable))
        if (pluginDescriptor != null && !pluginDescriptor.isBundled) {
          ourHasFailedPlugins = true
          updateAndShowResult()
        }
      }
    }
  }

  /** A helper method for manually testing platform updates (see [com.intellij.internal.ShowUpdateInfoDialogAction]). */
  @ApiStatus.Internal
  fun testPlatformUpdate(project: Project?, updateInfoText: String, patchFilePath: String?, forceUpdate: Boolean) {
    if (!ApplicationManager.getApplication().isInternal) {
      throw IllegalStateException()
    }

    val channel: UpdateChannel?
    val newBuild: BuildInfo?
    val patches: UpdateChain?
    if (forceUpdate) {
      val node = JDOMUtil.load(updateInfoText).getChild("product")?.getChild("channel") ?: throw IllegalArgumentException(
        "//channel missing")
      channel = UpdateChannel(node)
      newBuild = channel.builds.firstOrNull() ?: throw IllegalArgumentException("//build missing")
      patches = newBuild.patches.firstOrNull()?.let { UpdateChain(listOf(it.fromBuild, newBuild.number), it.size) }
    }
    else {
      val updateInfo = UpdatesInfo(JDOMUtil.load(updateInfoText))
      val strategy = UpdateStrategy(ApplicationInfo.getInstance().build, updateInfo)
      val checkForUpdateResult = strategy.checkForUpdates()
      channel = checkForUpdateResult.updatedChannel
      newBuild = checkForUpdateResult.newBuild
      patches = checkForUpdateResult.patches
    }

    if (channel != null && newBuild != null) {
      val patchFile = if (patchFilePath != null) File(FileUtil.toSystemDependentName(patchFilePath)) else null
      UpdateInfoDialog(project, channel, newBuild, patches, patchFile).show()
    }
    else {
      NoUpdatesDialog(true).show()
    }
  }
}<|MERGE_RESOLUTION|>--- conflicted
+++ resolved
@@ -209,7 +209,6 @@
     return HttpRequests.request(updateUrl).connect { UpdatesInfo(JDOMUtil.load(it.reader)) }
   }
 
-<<<<<<< HEAD
   private data class CheckPluginsUpdateResult(
     val availableUpdates: Collection<PluginDownloader>?,
     val customRepositoryPlugins: Collection<IdeaPluginDescriptor>,
@@ -223,19 +222,14 @@
    *
    * Checks for plugin updates for provided `build` and calculates plugins that don't have updates and would be incompatible with provided build.
    */
+  /**
+   * If [buildNumber] is null, returns new versions of plugins compatible with the current IDE version. If not null, returns
+   * new versions of plugins compatible with the specified build.
+   */
   private fun checkPluginsUpdate(
     indicator: ProgressIndicator?,
     newBuildNumber: BuildNumber? = null
   ): CheckPluginsUpdateResult {
-=======
-  /**
-   * If [buildNumber] is null, returns new versions of plugins compatible with the current IDE version. If not null, returns
-   * new versions of plugins compatible with the specified build.
-   */
-  private fun checkPluginsUpdate(indicator: ProgressIndicator?,
-                                 incompatiblePlugins: MutableCollection<IdeaPluginDescriptor>?,
-                                 buildNumber: BuildNumber?): Collection<PluginDownloader>? {
->>>>>>> 165741d4
     val updateable = collectUpdateablePlugins()
     if (updateable.isEmpty()) return EMPTY_CHECK_UPDATE_RESULT
 
@@ -320,15 +314,9 @@
     state: InstalledPluginsState,
     indicator: ProgressIndicator?
   ) {
-<<<<<<< HEAD
-    val marketplacePlugins = MarketplaceRequests.getMarketplacePlugins(indicator)
-    val idsToUpdate = updateable.map { it.key.idString }.filter { it in marketplacePlugins }
+    val marketplacePluginIds = MarketplaceRequests.getMarketplacePlugins(indicator)
+    val idsToUpdate = updateable.map { it.key.idString }.filter { it in marketplacePluginIds }
     val updates = MarketplaceRequests.getLastCompatiblePluginUpdate(idsToUpdate, buildNumber)
-=======
-    val marketplacePluginIds = PluginsMetaLoader.getMarketplacePlugins(indicator)
-    val idsToUpdate = updateable.map { it.key.idString }.filter { it in marketplacePluginIds }
-    val updates = PluginsMetaLoader.getLastCompatiblePluginUpdate(idsToUpdate, buildNumber)
->>>>>>> 165741d4
     for ((id, descriptor) in updateable) {
       val lastUpdate = updates.find { it.pluginId == id.idString } ?: continue
       val isOutdated = descriptor == null || VersionComparatorUtil.compare(lastUpdate.version, descriptor.version) > 0
