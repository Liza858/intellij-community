// Copyright 2000-2018 JetBrains s.r.o. Use of this source code is governed by the Apache 2.0 license that can be found in the LICENSE file.
package intellij.platform.onair.indexing;

import com.google.common.hash.HashCode;
import com.google.common.hash.HashFunction;
import com.google.common.hash.Hashing;
import com.intellij.psi.stubs.StubIdList;
import com.intellij.util.io.DataExternalizer;
import com.intellij.util.io.DataInputOutputUtil;
import com.intellij.util.io.EnumeratorStringDescriptor;
import com.intellij.util.io.PersistentHashMap;
import intellij.platform.onair.storage.StorageImpl;
import intellij.platform.onair.storage.api.NoveltyImpl;
import intellij.platform.onair.storage.api.Storage;
import intellij.platform.onair.tree.BTree;
import intellij.platform.onair.tree.MockNovelty;
import org.jetbrains.annotations.NotNull;
import org.junit.Assert;
import org.junit.Test;

import java.io.DataInput;
import java.io.DataOutput;
import java.io.File;
import java.io.IOException;
import java.net.InetSocketAddress;
import java.nio.charset.Charset;
import java.util.ArrayList;
import java.util.HashMap;
import java.util.List;
import java.util.Map;
import java.util.concurrent.atomic.AtomicInteger;
import java.util.concurrent.atomic.AtomicLong;

import static com.intellij.util.io.PagedFileStorage.MB;

public class CopyIndexTest {
  private static final HashFunction HASH = Hashing.goodFastHash(128);
<<<<<<< HEAD
  static int ITERATIONS = 1;
  static String FOLDER = System.getProperty("intellij.platform.onair.indexing.CopyIndexTest.dir", "/Users/pavel/work/index-sandbox");
  static String host = "localhost";
  static int port = 11211;
=======
  private static final int ITERATIONS = 50;
  private static final String FOLDER = System.getProperty("intellij.platform.onair.indexing.CopyIndexTest.dir", "/home/morj/index-sandbox");
>>>>>>> a5b7cdfb
  private static final String PHM = FOLDER + "/idea/java.class.shortname.storage";
  private static final String PHM_I = FOLDER + "/trash/java.class.shortname.storage.smth.";

  @Test
  public void testAll() throws IOException {
<<<<<<< HEAD
    final Storage storage = new StorageImpl(new InetSocketAddress(host, port)); // DummyStorageImpl.INSTANCE;
=======
    final StorageImpl storage = new StorageImpl(new InetSocketAddress("localhost", 11211)); // DummyStorageImpl.INSTANCE;
>>>>>>> a5b7cdfb
    final Map<String, StubIdList> content = new HashMap<>();
    final Map<byte[], byte[]> rawContent = new HashMap<>();
    final PersistentHashMap<String, StubIdList> phm = makePHM(PHM);
    try {
      final AtomicLong size = new AtomicLong();
      phm.processKeys(key -> {
        try {
          size.addAndGet(key.length());
          StubIdList list = phm.get(key);
          int listSize = list.size();
          size.addAndGet(listSize * 8);
          byte[] valueBytes = key.getBytes(Charset.forName("UTF-8"));
          HashCode hashCode = HASH.hashBytes(valueBytes);
          content.put(key, list);
          rawContent.put(hashCode.asBytes(), valueBytes);
          return true;
        }
        catch (IOException e) {
          return false;
        }
      });
      System.out.println("Data set size: " + size.get() / MB + "MB");
    }
    finally {
      phm.close();
    }
    boolean buildNovelty = true;
    if (buildNovelty) {
      final List<BTree> trees = new ArrayList<>();
      final List<BTree> remoteTrees = new ArrayList<>();
      System.out.println("Building novelty...");
      long start = System.currentTimeMillis();
      final NoveltyImpl novelty = new NoveltyImpl(new File(FOLDER + "/novelty/novelty.dat"));
      try {
        for (int i = 0; i < ITERATIONS; i++) {
          final BTree tree = BTree.create(novelty, storage, 16);
          rawContent.forEach((key, value) -> Assert.assertTrue(tree.put(novelty, key, value)));
          trees.add(tree);
        }
        System.out.println("Time: " + (System.currentTimeMillis() - start) / 1000 + "s");
        int total = novelty.getSize();
        System.out.println("Written total: " + total / MB + "MB");
        System.out.println("Written per tree: " + total / ITERATIONS / MB + "MB");

        System.out.println("Check novelty reads...");
        start = System.currentTimeMillis();
        trees.forEach(tree -> rawContent.forEach((key, value) -> Assert.assertArrayEquals(value, tree.get(novelty, key))));
        System.out.println("Time: " + (System.currentTimeMillis() - start) / 1000 + "s");

        System.out.println("Check write...");
        start = System.currentTimeMillis();
        trees.forEach(tree -> remoteTrees.add(BTree.load(storage, tree.getKeySize(), storage.bulkStore(tree, novelty))));
        System.out.println("Time: " + (System.currentTimeMillis() - start) / 1000 + "s");
        System.out.println("Check storage reads...");
        start = System.currentTimeMillis();
        AtomicInteger step = new AtomicInteger();
        remoteTrees.forEach(tree -> rawContent.forEach((key, value) -> {
          step.incrementAndGet();
          Assert.assertArrayEquals(value, tree.get(new MockNovelty(), key));
        }));
        System.out.println("Time: " + (System.currentTimeMillis() - start) / 1000 + "s");
      }
      catch (RuntimeException e) {
        storage.close();
        throw e;
      }
      finally {
        novelty.close();
      }
    }
    boolean buildPHM = false;
    if (buildPHM) {
      final List<PersistentHashMap<String, StubIdList>> pHMs = new ArrayList<>();
      try {
        System.out.println("Building PHMs...");
        long start = System.currentTimeMillis();
        for (int i = 0; i < ITERATIONS; i++) {
          final PersistentHashMap<String, StubIdList> phmCopy = makePHM(PHM_I + i);
          pHMs.add(phmCopy);
          content.forEach((key, value) -> {
            try {
              phmCopy.put(key, value);
            }
            catch (IOException e) {
              throw new RuntimeException(e);
            }
          });
        }

        System.out.println("Time: " + (System.currentTimeMillis() - start) / 1000 + "s");

        System.out.println("Check PHM reads...");
        start = System.currentTimeMillis();
        pHMs.forEach(pHM -> content.forEach((key, value) -> {
          try {
            Assert.assertEquals(value, pHM.get(key));
          }
          catch (IOException e) {
            throw new RuntimeException(e);
          }
        }));
        System.out.println("Time: " + (System.currentTimeMillis() - start) / 1000 + "s");
      }
      finally {
        pHMs.forEach(phmCopy -> {
          try {
            phmCopy.close();
          }
          catch (IOException e) {
            e.printStackTrace(); // don't fail
          }
        });
      }
    }
  }

  @NotNull
  private static PersistentHashMap<String, StubIdList> makePHM(String name) throws IOException {
    return new PersistentHashMap<>(new File(name), EnumeratorStringDescriptor.INSTANCE, EXT);
  }

  private static DataExternalizer<StubIdList> EXT = new DataExternalizer<StubIdList>() {
    @Override
    public void save(@NotNull final DataOutput out, @NotNull final StubIdList value) throws IOException {
      int size = value.size();
      if (size == 0) {
        DataInputOutputUtil.writeINT(out, Integer.MAX_VALUE);
      }
      else if (size == 1) {
        DataInputOutputUtil.writeINT(out, value.get(0)); // most often case
      }
      else {
        DataInputOutputUtil.writeINT(out, -size);
        for (int i = 0; i < size; ++i) {
          DataInputOutputUtil.writeINT(out, value.get(i));
        }
      }
    }

    @NotNull
    @Override
    public StubIdList read(@NotNull final DataInput in) throws IOException {
      int size = DataInputOutputUtil.readINT(in);
      if (size == Integer.MAX_VALUE) {
        return new StubIdList();
      }
      else if (size >= 0) {
        return new StubIdList(size);
      }
      else {
        size = -size;
        int[] result = new int[size];
        for (int i = 0; i < size; ++i) {
          result[i] = DataInputOutputUtil.readINT(in);
        }
        return new StubIdList(result, size);
      }
    }
  };
}<|MERGE_RESOLUTION|>--- conflicted
+++ resolved
@@ -9,9 +9,12 @@
 import com.intellij.util.io.DataInputOutputUtil;
 import com.intellij.util.io.EnumeratorStringDescriptor;
 import com.intellij.util.io.PersistentHashMap;
+import intellij.platform.onair.storage.DummyStorageImpl;
 import intellij.platform.onair.storage.StorageImpl;
+import intellij.platform.onair.storage.api.Novelty;
 import intellij.platform.onair.storage.api.NoveltyImpl;
 import intellij.platform.onair.storage.api.Storage;
+import intellij.platform.onair.storage.api.Tree;
 import intellij.platform.onair.tree.BTree;
 import intellij.platform.onair.tree.MockNovelty;
 import org.jetbrains.annotations.NotNull;
@@ -35,25 +38,16 @@
 
 public class CopyIndexTest {
   private static final HashFunction HASH = Hashing.goodFastHash(128);
-<<<<<<< HEAD
-  static int ITERATIONS = 1;
-  static String FOLDER = System.getProperty("intellij.platform.onair.indexing.CopyIndexTest.dir", "/Users/pavel/work/index-sandbox");
-  static String host = "localhost";
-  static int port = 11211;
-=======
-  private static final int ITERATIONS = 50;
-  private static final String FOLDER = System.getProperty("intellij.platform.onair.indexing.CopyIndexTest.dir", "/home/morj/index-sandbox");
->>>>>>> a5b7cdfb
-  private static final String PHM = FOLDER + "/idea/java.class.shortname.storage";
-  private static final String PHM_I = FOLDER + "/trash/java.class.shortname.storage.smth.";
+  public static int ITERATIONS = 1;
+  public static String FOLDER = System.getProperty("intellij.platform.onair.indexing.CopyIndexTest.dir", "/Users/pavel/work/index-sandbox");
+  public static String host = "localhost";
+  public static int port = 11211;
+  public static final String PHM = FOLDER + "/idea/java.class.shortname.storage";
+  public static final String PHM_I = FOLDER + "/trash/java.class.shortname.storage.smth.";
 
   @Test
   public void testAll() throws IOException {
-<<<<<<< HEAD
     final Storage storage = new StorageImpl(new InetSocketAddress(host, port)); // DummyStorageImpl.INSTANCE;
-=======
-    final StorageImpl storage = new StorageImpl(new InetSocketAddress("localhost", 11211)); // DummyStorageImpl.INSTANCE;
->>>>>>> a5b7cdfb
     final Map<String, StubIdList> content = new HashMap<>();
     final Map<byte[], byte[]> rawContent = new HashMap<>();
     final PersistentHashMap<String, StubIdList> phm = makePHM(PHM);
@@ -105,7 +99,7 @@
 
         System.out.println("Check write...");
         start = System.currentTimeMillis();
-        trees.forEach(tree -> remoteTrees.add(BTree.load(storage, tree.getKeySize(), storage.bulkStore(tree, novelty))));
+        trees.forEach(tree -> remoteTrees.add(BTree.load(storage, tree.getKeySize(), ((StorageImpl)storage).bulkStore(tree, novelty))));
         System.out.println("Time: " + (System.currentTimeMillis() - start) / 1000 + "s");
         System.out.println("Check storage reads...");
         start = System.currentTimeMillis();
@@ -117,7 +111,7 @@
         System.out.println("Time: " + (System.currentTimeMillis() - start) / 1000 + "s");
       }
       catch (RuntimeException e) {
-        storage.close();
+        ((StorageImpl)storage).close();
         throw e;
       }
       finally {
