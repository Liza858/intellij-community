/*
 * Copyright 2000-2016 JetBrains s.r.o.
 *
 * Licensed under the Apache License, Version 2.0 (the "License");
 * you may not use this file except in compliance with the License.
 * You may obtain a copy of the License at
 *
 * http://www.apache.org/licenses/LICENSE-2.0
 *
 * Unless required by applicable law or agreed to in writing, software
 * distributed under the License is distributed on an "AS IS" BASIS,
 * WITHOUT WARRANTIES OR CONDITIONS OF ANY KIND, either express or implied.
 * See the License for the specific language governing permissions and
 * limitations under the License.
 */
package com.intellij.psi.codeStyle;

import com.intellij.application.options.IndentOptionsEditor;
import com.intellij.lang.IdeLanguageCustomization;
import com.intellij.lang.Language;
import com.intellij.openapi.extensions.ExtensionPointName;
import com.intellij.openapi.extensions.Extensions;
import com.intellij.openapi.project.Project;
import com.intellij.psi.PsiFile;
import com.intellij.util.containers.ContainerUtil;
import gnu.trove.THashSet;
import org.jetbrains.annotations.NotNull;
import org.jetbrains.annotations.Nullable;

import java.util.ArrayList;
import java.util.List;
import java.util.Set;

/**
 * Base class and extension point for common code style settings for a specific language.
 */
public abstract class LanguageCodeStyleSettingsProvider {
  public static final ExtensionPointName<LanguageCodeStyleSettingsProvider> EP_NAME =
    ExtensionPointName.create("com.intellij.langCodeStyleSettingsProvider");

  public enum SettingsType {
    BLANK_LINES_SETTINGS, SPACING_SETTINGS, WRAPPING_AND_BRACES_SETTINGS, INDENT_SETTINGS, COMMENTER_SETTINGS, LANGUAGE_SPECIFIC
  }

  @NotNull
  public abstract Language getLanguage();

  public abstract String getCodeSample(@NotNull SettingsType settingsType);

  public int getRightMargin(@NotNull SettingsType settingsType) {
    return settingsType == SettingsType.WRAPPING_AND_BRACES_SETTINGS ? 30 : -1;
  }

  public void customizeSettings(@NotNull CodeStyleSettingsCustomizable consumer, @NotNull SettingsType settingsType) {
  }

  /**
   * Override this method if file extension to be used with samples is different from the one returned by associated file type.
   *
   * @return The file extension for samples (null by default).
   */
  @Nullable
  public String getFileExt() {
    return null;
  }

  /**
   * Override this method if language name shown in preview tab must be different from the name returned by Language class itself.
   *
   * @return The language name to show in preview tab (null by default).
   */
  @Nullable
  public String getLanguageName() {
    return null;
  }

  /**
   * Allows to customize PSI file creation for a language settings preview panel.
   * <p>
   * <b>IMPORTANT</b>: The created file must be a non-physical one with PSI events disabled. For more information see
   * {@link com.intellij.psi.PsiFileFactory#createFileFromText(String, Language, CharSequence, boolean, boolean)} where
   * {@code eventSystemEnabled} parameter must be {@code false}
   *
   * @param project current project
   * @param text    code sample to demonstrate formatting settings (see {@link #getCodeSample(LanguageCodeStyleSettingsProvider.SettingsType)}
   * @return a PSI file instance with given text, or null for default implementation using provider's language.
   */
  @Nullable
  public PsiFile createFileFromText(final Project project, final String text) {
    return null;
  }

  /**
   * Creates an instance of {@code CommonCodeStyleSettings} and sets initial default values for those
   * settings which differ from the original.
   *
   * @return Created instance of {@code CommonCodeStyleSettings} or null if associated language doesn't
   *         use its own language-specific common settings (the settings are shared with other languages).
   */
  @Nullable
  public CommonCodeStyleSettings getDefaultCommonSettings() {
    return new CommonCodeStyleSettings(getLanguage());
  }

  /**
   * @deprecated use PredefinedCodeStyle extension point instead
   */
  @NotNull
  @Deprecated
  public PredefinedCodeStyle[] getPredefinedCodeStyles() {
    return PredefinedCodeStyle.EMPTY_ARRAY;
  }

  public DisplayPriority getDisplayPriority() {
<<<<<<< HEAD
    Language mainIdeLanguage = IdeLanguageCustomization.getInstance().getMainIdeLanguage();
    return mainIdeLanguage != null && mainIdeLanguage.is(getLanguage()) ? DisplayPriority.KEY_LANGUAGE_SETTINGS : DisplayPriority.LANGUAGE_SETTINGS;
=======
    List<Language> primaryIdeLanguages = IdeLanguageCustomization.getInstance().getPrimaryIdeLanguages();
    return primaryIdeLanguages.contains(getLanguage()) ? DisplayPriority.KEY_LANGUAGE_SETTINGS : DisplayPriority.LANGUAGE_SETTINGS;
>>>>>>> 54425956
  }

  @NotNull
  public static Language[] getLanguagesWithCodeStyleSettings() {
    final ArrayList<Language> languages = new ArrayList<>();
    for (LanguageCodeStyleSettingsProvider provider : Extensions.getExtensions(EP_NAME)) {
      languages.add(provider.getLanguage());
    }
    return languages.toArray(new Language[0]);
  }

  @Nullable
  public static String getCodeSample(Language lang, @NotNull SettingsType settingsType) {
    final LanguageCodeStyleSettingsProvider provider = forLanguage(lang);
    return provider != null ? provider.getCodeSample(settingsType) : null;
  }

  public static int getRightMargin(Language lang, @NotNull SettingsType settingsType) {
    final LanguageCodeStyleSettingsProvider provider = forLanguage(lang);
    return provider != null ? provider.getRightMargin(settingsType) : -1;
  }


  @Nullable
  public static Language getLanguage(String langName) {
    for (LanguageCodeStyleSettingsProvider provider : Extensions.getExtensions(EP_NAME)) {
      String name = provider.getLanguageName();
      if (name == null) name = provider.getLanguage().getDisplayName();
      if (langName.equals(name)) {
        return provider.getLanguage();
      }
    }
    return null;
  }

  @Nullable
  public static CommonCodeStyleSettings getDefaultCommonSettings(Language lang) {
    final LanguageCodeStyleSettingsProvider provider = forLanguage(lang);
    return provider != null ? provider.getDefaultCommonSettings() : null;
  }

  @Nullable
  public static String getFileExt(Language lang) {
    final LanguageCodeStyleSettingsProvider provider = forLanguage(lang);
    return provider != null ? provider.getFileExt() : null;
  }

  /**
   * Returns a language name to be shown in UI. Used to overwrite language's display name by another name to
   * be shown in UI.
   *
   * @param lang The language whose display name must be return.
   * @return Alternative UI name defined by provider.getLanguageName() method or (if the method returns null)
   *         language's own display name.
   */
  @Nullable
  public static String getLanguageName(Language lang) {
    final LanguageCodeStyleSettingsProvider provider = forLanguage(lang);
    String providerLangName = provider != null ? provider.getLanguageName() : null;
    return providerLangName != null ? providerLangName : lang.getDisplayName();
  }

  @Nullable
  public static PsiFile createFileFromText(final Language language, final Project project, final String text) {
    final LanguageCodeStyleSettingsProvider provider = forLanguage(language);
    return provider != null ? provider.createFileFromText(project, text) : null;
  }

  @Nullable
  public static LanguageCodeStyleSettingsProvider forLanguage(final Language language) {
    for (LanguageCodeStyleSettingsProvider provider : Extensions.getExtensions(EP_NAME)) {
      if (provider.getLanguage().equals(language)) {
        return provider;
      }
    }
    return null;
  }

  @SuppressWarnings("unused")
  public static DisplayPriority getDisplayPriority(Language language) {
    LanguageCodeStyleSettingsProvider langProvider = forLanguage(language);
    if (langProvider == null) return DisplayPriority.LANGUAGE_SETTINGS;
    return langProvider.getDisplayPriority();
  }

  @Nullable
  public IndentOptionsEditor getIndentOptionsEditor() {
    return null;
  }

  public Set<String> getSupportedFields() {
    return new SupportedFieldCollector().collectFields();
  }

  public Set<String> getSupportedFields(SettingsType type) {
    return new SupportedFieldCollector().collectFields(type);
  }

  private final class SupportedFieldCollector implements CodeStyleSettingsCustomizable {
    private final Set<String> myCollectedFields = new THashSet<>();
    private SettingsType myCurrSettingsType;

    public Set<String> collectFields() {
      for (SettingsType settingsType : SettingsType.values()) {
        myCurrSettingsType = settingsType;
        customizeSettings(this, settingsType);
      }
      return myCollectedFields;
    }

    public Set<String> collectFields(SettingsType type) {
      myCurrSettingsType = type;
      customizeSettings(this, type);
      return myCollectedFields;
    }

    @Override
    public void showAllStandardOptions() {
      switch (myCurrSettingsType) {
        case BLANK_LINES_SETTINGS:
          for (BlankLinesOption blankLinesOption : BlankLinesOption.values()) {
            myCollectedFields.add(blankLinesOption.name());
          }
          break;
        case SPACING_SETTINGS:
          for (SpacingOption spacingOption : SpacingOption.values()) {
            myCollectedFields.add(spacingOption.name());
          }
          break;
        case WRAPPING_AND_BRACES_SETTINGS:
          for (WrappingOrBraceOption wrappingOrBraceOption : WrappingOrBraceOption.values()) {
            myCollectedFields.add(wrappingOrBraceOption.name());
          }
          break;
        case COMMENTER_SETTINGS:
          for (CommenterOption commenterOption : CommenterOption.values()) {
            myCollectedFields.add(commenterOption.name());
          }
          break;
        default:
          // ignore
      }
    }

    @Override
    public void showStandardOptions(String... optionNames) {
      ContainerUtil.addAll(myCollectedFields, optionNames);
    }

    @Override
    public void showCustomOption(Class<? extends CustomCodeStyleSettings> settingsClass,
                                 String fieldName,
                                 String title,
                                 @Nullable String groupName,
                                 Object... options) {
      myCollectedFields.add(fieldName);
    }

    @Override
    public void showCustomOption(Class<? extends CustomCodeStyleSettings> settingsClass,
                                 String fieldName,
                                 String title,
                                 @Nullable String groupName,
                                 @Nullable OptionAnchor anchor,
                                 @Nullable String anchorFieldName,
                                 Object... options) {
      myCollectedFields.add(fieldName);
    }
  }

  /**
   * Returns code documentation comment settings for the PSI file.
   * @param file The file to return current document settings for.
   * @return Documentation comment settings.
   */
  @NotNull
  public DocCommentSettings getDocCommentSettings(@NotNull PsiFile file) {
    return DocCommentSettings.DEFAULTS;
  }
}<|MERGE_RESOLUTION|>--- conflicted
+++ resolved
@@ -112,13 +112,8 @@
   }
 
   public DisplayPriority getDisplayPriority() {
-<<<<<<< HEAD
-    Language mainIdeLanguage = IdeLanguageCustomization.getInstance().getMainIdeLanguage();
-    return mainIdeLanguage != null && mainIdeLanguage.is(getLanguage()) ? DisplayPriority.KEY_LANGUAGE_SETTINGS : DisplayPriority.LANGUAGE_SETTINGS;
-=======
     List<Language> primaryIdeLanguages = IdeLanguageCustomization.getInstance().getPrimaryIdeLanguages();
     return primaryIdeLanguages.contains(getLanguage()) ? DisplayPriority.KEY_LANGUAGE_SETTINGS : DisplayPriority.LANGUAGE_SETTINGS;
->>>>>>> 54425956
   }
 
   @NotNull
