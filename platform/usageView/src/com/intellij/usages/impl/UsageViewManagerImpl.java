--- conflicted
+++ resolved
@@ -129,13 +129,8 @@
                                     @NotNull final FindUsagesProcessPresentation processPresentation,
                                     @Nullable final UsageViewStateListener listener) {
     final SearchScope searchScopeToWarnOfFallingOutOf = getMaxSearchScopeToWarnOfFallingOutOf(searchFor);
-<<<<<<< HEAD
     final AtomicReference<UsageView> usageViewRef = new AtomicReference<UsageView>();
-
-=======
-    final AtomicReference<UsageViewImpl> usageViewRef = new AtomicReference<>();
     long start = System.currentTimeMillis();
->>>>>>> 9b4896ae
     Task.Backgroundable task = new Task.Backgroundable(myProject, getProgressTitle(presentation), true, new SearchInBackgroundOption()) {
       @Override
       public void run(@NotNull final ProgressIndicator indicator) {
@@ -146,7 +141,7 @@
       @NotNull
       @Override
       public NotificationInfo getNotificationInfo() {
-        UsageViewImpl usageView = usageViewRef.get();
+        UsageView usageView = usageViewRef.get();
         int count = usageView == null ? 0 : usageView.getUsagesCount();
         String notification = StringUtil.capitalizeWords(UsageViewBundle.message("usages.n", count), true);
         LOG.debug(notification +" in "+(System.currentTimeMillis()-start) +"ms.");
@@ -224,7 +219,7 @@
                                               @Nullable final UsageView usageView) {
     UIUtil.invokeLaterIfNeeded(() -> {
       if (usageView != null && usageView.searchHasBeenCancelled() || indicator.isCanceled()) return;
-      int shownUsageCount = usageView == null ? usageCount : usageView.getRoot().getRecursiveUsageCount();
+      int shownUsageCount = usageView instanceof  UsageViewImpl ? ((UsageViewImpl)usageView).getRoot().getRecursiveUsageCount() : usageCount;
       String message = UsageViewBundle.message("find.excessive.usage.count.prompt", shownUsageCount, StringUtil.pluralize(presentation.getUsagesWord()));
       UsageLimitUtil.Result ret = UsageLimitUtil.showTooManyUsagesWarning(project, message, presentation);
       if (ret == UsageLimitUtil.Result.ABORT) {
