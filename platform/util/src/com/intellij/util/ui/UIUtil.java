--- conflicted
+++ resolved
@@ -297,11 +297,7 @@
       case SMALL:
         return Math.max(defSize - 2f, 11f);
       case MINI:
-<<<<<<< HEAD
-        return defSize - 4f;
-=======
-        return base.deriveFont(Math.max(defFont.getSize() - 4f, 9f));
->>>>>>> 07716499
+        return Math.max(defSize - 4f, 9f;
       default:
         return defSize;
     }
