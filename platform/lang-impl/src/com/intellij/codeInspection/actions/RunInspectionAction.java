--- conflicted
+++ resolved
@@ -93,19 +93,9 @@
       }
 
       @Override
-<<<<<<< HEAD
       public void elementChosen(ChooseByNameViewModel popup, final Object element) {
-        ApplicationManager.getApplication().invokeLater(new Runnable() {
-          @Override
-          public void run() {
-            runInspection(project, ((InspectionToolWrapper)element).getShortName(), virtualFile, psiElement, psiFile);
-          }
-        });
-=======
-      public void elementChosen(ChooseByNamePopup popup, final Object element) {
         ApplicationManager.getApplication().invokeLater(
           () -> runInspection(project, ((InspectionToolWrapper)element).getShortName(), virtualFile, psiElement, psiFile));
->>>>>>> bd50525b
       }
     }, false);
   }
