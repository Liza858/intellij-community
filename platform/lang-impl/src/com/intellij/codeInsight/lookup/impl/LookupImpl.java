/*
 * Copyright 2000-2017 JetBrains s.r.o.
 *
 * Licensed under the Apache License, Version 2.0 (the "License");
 * you may not use this file except in compliance with the License.
 * You may obtain a copy of the License at
 *
 * http://www.apache.org/licenses/LICENSE-2.0
 *
 * Unless required by applicable law or agreed to in writing, software
 * distributed under the License is distributed on an "AS IS" BASIS,
 * WITHOUT WARRANTIES OR CONDITIONS OF ANY KIND, either express or implied.
 * See the License for the specific language governing permissions and
 * limitations under the License.
 */

package com.intellij.codeInsight.lookup.impl;

import com.intellij.codeInsight.AutoPopupController;
import com.intellij.codeInsight.FileModificationService;
import com.intellij.codeInsight.completion.*;
import com.intellij.codeInsight.completion.impl.CamelHumpMatcher;
import com.intellij.codeInsight.daemon.DaemonCodeAnalyzer;
import com.intellij.codeInsight.lookup.*;
import com.intellij.featureStatistics.FeatureUsageTracker;
import com.intellij.ide.IdeEventQueue;
import com.intellij.ide.ui.UISettings;
import com.intellij.injected.editor.DocumentWindow;
import com.intellij.injected.editor.EditorWindow;
import com.intellij.lang.LangBundle;
import com.intellij.lang.injection.InjectedLanguageManager;
import com.intellij.openapi.Disposable;
import com.intellij.openapi.application.ApplicationManager;
import com.intellij.openapi.command.CommandProcessor;
import com.intellij.openapi.diagnostic.Logger;
import com.intellij.openapi.editor.*;
import com.intellij.openapi.editor.colors.FontPreferences;
import com.intellij.openapi.editor.colors.impl.FontPreferencesImpl;
import com.intellij.openapi.editor.event.*;
import com.intellij.openapi.project.Project;
import com.intellij.openapi.ui.popup.JBPopup;
import com.intellij.openapi.ui.popup.JBPopupFactory;
import com.intellij.openapi.util.*;
import com.intellij.openapi.util.text.StringUtil;
import com.intellij.openapi.wm.IdeFocusManager;
import com.intellij.psi.PsiDocumentManager;
import com.intellij.psi.PsiElement;
import com.intellij.psi.PsiFile;
import com.intellij.psi.impl.DebugUtil;
import com.intellij.psi.impl.source.tree.injected.InjectedLanguageUtil;
import com.intellij.ui.*;
import com.intellij.ui.awt.RelativePoint;
import com.intellij.ui.components.JBList;
import com.intellij.ui.popup.AbstractPopup;
import com.intellij.util.CollectConsumer;
import com.intellij.util.containers.ContainerUtil;
import com.intellij.util.io.storage.HeavyProcessLatch;
import com.intellij.util.ui.accessibility.AccessibleContextUtil;
import com.intellij.util.ui.update.Activatable;
import com.intellij.util.ui.update.UiNotifyConnector;
import org.jetbrains.annotations.NotNull;
import org.jetbrains.annotations.Nullable;
import org.jetbrains.annotations.TestOnly;

import javax.swing.*;
import javax.swing.event.ListSelectionEvent;
import javax.swing.event.ListSelectionListener;
import java.awt.*;
import java.awt.event.KeyEvent;
import java.awt.event.MouseEvent;
import java.util.Collection;
import java.util.List;
import java.util.Map;

public class LookupImpl extends LightweightHint implements LookupEx, Disposable {
  private static final Logger LOG = Logger.getInstance("#com.intellij.codeInsight.lookup.impl.LookupImpl");
  private static final Key<Font> CUSTOM_FONT_KEY = Key.create("CustomLookupElementFont");

  private final LookupOffsets myOffsets;
  private final Project myProject;
  private final Editor myEditor;
  private final Object myLock = new Object();
  private final JBList myList = new JBList(new CollectionListModel<LookupElement>()) {
    @Override
    protected void processKeyEvent(@NotNull final KeyEvent e) {
      final char keyChar = e.getKeyChar();
      if (keyChar == KeyEvent.VK_ENTER || keyChar == KeyEvent.VK_TAB) {
        IdeFocusManager.getInstance(myProject).requestFocus(myEditor.getContentComponent(), true).doWhenDone(
          () -> IdeEventQueue.getInstance().getKeyEventDispatcher().dispatchKeyEvent(e));
        return;
      }

      super.processKeyEvent(e);
    }

    @NotNull
    @Override
    protected ExpandableItemsHandler<Integer> createExpandableItemsHandler() {
      return new CompletionExtender(this);
    }
  };
  final LookupCellRenderer myCellRenderer;

  private final List<LookupListener> myListeners = ContainerUtil.createLockFreeCopyOnWriteList();
  private final List<PrefixChangeListener> myPrefixChangeListeners = ContainerUtil.newSmartList();
  private final LookupPreview myPreview = new LookupPreview(this);
  // keeping our own copy of editor's font preferences, which can be used in non-EDT threads (to avoid race conditions)
  private final FontPreferences myFontPreferences = new FontPreferencesImpl();

  private long myStampShown = 0;
  private boolean myShown = false;
  private boolean myDisposed = false;
  private boolean myHidden = false;
  private boolean mySelectionTouched;
  private FocusDegree myFocusDegree = FocusDegree.FOCUSED;
  private volatile boolean myCalculating;
  private final Advertiser myAdComponent;
  volatile int myLookupTextWidth = 50;
  private boolean myChangeGuard;
  private volatile LookupArranger myArranger;
  private LookupArranger myPresentableArranger;
  private boolean myStartCompletionWhenNothingMatches;
  boolean myResizePending;
  private boolean myFinishing;
  boolean myUpdating;
  private LookupUi myUi;

  public LookupImpl(Project project, Editor editor, @NotNull LookupArranger arranger) {
    super(new JPanel(new BorderLayout()));
    setForceShowAsPopup(true);
    setCancelOnClickOutside(false);
    setResizable(true);
    AbstractPopup.suppressMacCornerFor(getComponent());

    myProject = project;
    myEditor = InjectedLanguageUtil.getTopLevelEditor(editor);
    myArranger = arranger;
    myPresentableArranger = arranger;
    myEditor.getColorsScheme().getFontPreferences().copyTo(myFontPreferences);

    DaemonCodeAnalyzer.getInstance(myProject).disableUpdateByTimer(this);

    myCellRenderer = new LookupCellRenderer(this);
    myList.setCellRenderer(myCellRenderer);

    myList.setFocusable(false);
    myList.setFixedCellWidth(50);

    // a new top level frame just got the focus. This is important to prevent screen readers
    // from announcing the title of the top level frame when the list is shown (or hidden),
    // as they usually do when a new top-level frame receives the focus.
    AccessibleContextUtil.setParent((Component)myList, myEditor.getContentComponent());

    myList.setSelectionMode(ListSelectionModel.SINGLE_SELECTION);
    myList.setBackground(LookupCellRenderer.BACKGROUND_COLOR);

    myList.getExpandableItemsHandler();

    myAdComponent = new Advertiser();

    myOffsets = new LookupOffsets(myEditor);

    final CollectionListModel<LookupElement> model = getListModel();
    addEmptyItem(model);
    updateListHeight(model);

    addListeners();
  }

  private CollectionListModel<LookupElement> getListModel() {
    //noinspection unchecked
    return (CollectionListModel<LookupElement>)myList.getModel();
  }

  public void setArranger(LookupArranger arranger) {
    myArranger = arranger;
  }

  public FocusDegree getFocusDegree() {
    return myFocusDegree;
  }

  @Override
  public boolean isFocused() {
    return getFocusDegree() == FocusDegree.FOCUSED;
  }

  public void setFocusDegree(FocusDegree focusDegree) {
    myFocusDegree = focusDegree;
  }

  public boolean isCalculating() {
    return myCalculating;
  }

  public void setCalculating(final boolean calculating) {
    myCalculating = calculating;
    if (myUi != null) {
      myUi.setCalculating(calculating);
    }
  }

  public void markSelectionTouched() {
    if (!ApplicationManager.getApplication().isUnitTestMode()) {
      ApplicationManager.getApplication().assertIsDispatchThread();
    }
    mySelectionTouched = true;
    myList.repaint();
  }

  @TestOnly
  public void setSelectionTouched(boolean selectionTouched) {
    mySelectionTouched = selectionTouched;
  }

  @TestOnly
  public int getSelectedIndex() {
    return myList.getSelectedIndex();
  }

  protected void repaintLookup(boolean onExplicitAction, boolean reused, boolean selectionVisible, boolean itemsChanged) {
    myUi.refreshUi(selectionVisible, itemsChanged, reused, onExplicitAction);
  }

  public void resort(boolean addAgain) {
    final List<LookupElement> items = getItems();

    withLock(() -> {
      myPresentableArranger.prefixChanged(this);
      getListModel().removeAll();
      return null;
    });

    if (addAgain) {
      for (final LookupElement item : items) {
        addItem(item, itemMatcher(item));
      }
    }
    refreshUi(true, true);
  }

  public boolean addItem(LookupElement item, PrefixMatcher matcher) {
    LookupElementPresentation presentation = renderItemApproximately(item);
    if (containsDummyIdentifier(presentation.getItemText()) ||
        containsDummyIdentifier(presentation.getTailText()) ||
        containsDummyIdentifier(presentation.getTypeText())) {
      return false;
    }

    updateLookupWidth(item, presentation);
    withLock(() -> {
      myArranger.registerMatcher(item, matcher);
      myArranger.addElement(item, presentation);
      return null;
    });
    return true;
  }

  private static boolean containsDummyIdentifier(@Nullable final String s) {
    return s != null && s.contains(CompletionUtil.DUMMY_IDENTIFIER_TRIMMED);
  }

  public void updateLookupWidth(LookupElement item) {
    updateLookupWidth(item, renderItemApproximately(item));
  }

  private void updateLookupWidth(LookupElement item, LookupElementPresentation presentation) {
    final Font customFont = myCellRenderer.getFontAbleToDisplay(presentation);
    if (customFont != null) {
      item.putUserData(CUSTOM_FONT_KEY, customFont);
    }
    int maxWidth = myCellRenderer.updateMaximumWidth(presentation, item);
    myLookupTextWidth = Math.max(maxWidth, myLookupTextWidth);
  }

  @Nullable
  Font getCustomFont(LookupElement item, boolean bold) {
    Font font = item.getUserData(CUSTOM_FONT_KEY);
    return font == null ? null : bold ? font.deriveFont(Font.BOLD) : font;
  }

  public void requestResize() {
    ApplicationManager.getApplication().assertIsDispatchThread();
    myResizePending = true;
  }

  public Collection<LookupElementAction> getActionsFor(LookupElement element) {
    final CollectConsumer<LookupElementAction> consumer = new CollectConsumer<>();
    for (LookupActionProvider provider : LookupActionProvider.EP_NAME.getExtensions()) {
      provider.fillActions(element, this, consumer);
    }
    if (!consumer.getResult().isEmpty()) {
      consumer.consume(new ShowHideIntentionIconLookupAction());
    }
    return consumer.getResult();
  }

  public JList getList() {
    return myList;
  }

  @Override
  public List<LookupElement> getItems() {
    return withLock(() -> ContainerUtil.findAll(getListModel().toList(), element -> !(element instanceof EmptyLookupItem)));
  }

  public String getAdditionalPrefix() {
    return myOffsets.getAdditionalPrefix();
  }

  void appendPrefix(char c) {
    checkValid();
    myPrefixChangeListeners.forEach((listener -> listener.beforeAppend(c)));
    myOffsets.appendPrefix(c);
    withLock(() -> {
      myPresentableArranger.prefixChanged(this);
      return null;
    });
    requestResize();
    refreshUi(false, true);
    ensureSelectionVisible(true);
    myPrefixChangeListeners.forEach((listener -> listener.afterAppend(c)));
  }

  public void setStartCompletionWhenNothingMatches(boolean startCompletionWhenNothingMatches) {
    myStartCompletionWhenNothingMatches = startCompletionWhenNothingMatches;
  }

  public boolean isStartCompletionWhenNothingMatches() {
    return myStartCompletionWhenNothingMatches;
  }

  public void ensureSelectionVisible(boolean forceTopSelection) {
    if (isSelectionVisible() && !forceTopSelection) {
      return;
    }

    if (!forceTopSelection) {
      ScrollingUtil.ensureIndexIsVisible(myList, myList.getSelectedIndex(), 1);
      return;
    }

    // selected item should be at the top of the visible list
    int top = myList.getSelectedIndex();
    if (top > 0) {
      top--; // show one element above the selected one to give the hint that there are more available via scrolling
    }

    int firstVisibleIndex = myList.getFirstVisibleIndex();
    if (firstVisibleIndex == top) {
      return;
    }

    ScrollingUtil.ensureRangeIsVisible(myList, top, top + myList.getLastVisibleIndex() - firstVisibleIndex);
  }

  boolean truncatePrefix(boolean preserveSelection) {
    if (!myOffsets.truncatePrefix()) {
      return false;
    }
    myPrefixChangeListeners.forEach((listener -> listener.beforeTruncate()));

    if (preserveSelection) {
      markSelectionTouched();
    }

    boolean shouldUpdate = withLock(() -> {
      myPresentableArranger.prefixChanged(this);
      return myPresentableArranger == myArranger;
    });
    requestResize();
    if (shouldUpdate) {
      refreshUi(false, true);
      ensureSelectionVisible(true);
    }

    myPrefixChangeListeners.forEach((listener -> listener.afterTruncate()));
    return true;
  }

  void moveToCaretPosition() {
    myOffsets.destabilizeLookupStart();
    refreshUi(false, true);
  }

  private boolean updateList(boolean onExplicitAction, boolean reused) {
    if (!ApplicationManager.getApplication().isUnitTestMode()) {
      ApplicationManager.getApplication().assertIsDispatchThread();
    }
    checkValid();

    CollectionListModel<LookupElement> listModel = getListModel();

    Pair<List<LookupElement>, Integer> pair = withLock(() -> myPresentableArranger.arrangeItems(this, onExplicitAction || reused));
    List<LookupElement> items = pair.first;
    Integer toSelect = pair.second;
    if (toSelect == null || toSelect < 0 || items.size() > 0 && toSelect >= items.size()) {
      LOG.error("Arranger " + myPresentableArranger + " returned invalid selection index=" + toSelect + "; items=" + items);
      toSelect = 0;
    }

    myOffsets.checkMinPrefixLengthChanges(items, this);
    List<LookupElement> oldModel = listModel.toList();

    listModel.removeAll();
    if (!items.isEmpty()) {
      listModel.add(items);
    }
    else {
      addEmptyItem(listModel);
    }

    updateListHeight(listModel);

    myList.setSelectedIndex(toSelect);
    return !ContainerUtil.equalsIdentity(oldModel, items);
  }

  protected boolean isSelectionVisible() {
    return ScrollingUtil.isIndexFullyVisible(myList, myList.getSelectedIndex());
  }

  private boolean checkReused() {
    return withLock(() -> {
      if (myPresentableArranger != myArranger) {
        myPresentableArranger = myArranger;
        myOffsets.clearAdditionalPrefix();
        myPresentableArranger.prefixChanged(this);
        return true;
      }
      return false;
    });
  }

  private void updateListHeight(ListModel model) {
    myList.setFixedCellHeight(
      myCellRenderer.getListCellRendererComponent(myList, model.getElementAt(0), 0, false, false).getPreferredSize().height);

    myList.setVisibleRowCount(Math.min(model.getSize(), UISettings.getInstance().getMaxLookupListHeight()));
  }

  private void addEmptyItem(CollectionListModel<LookupElement> model) {
    LookupElement item = new EmptyLookupItem(myCalculating ? " " : LangBundle.message("completion.no.suggestions"), false);
    model.add(item);

    updateLookupWidth(item);
    requestResize();
  }

  private static LookupElementPresentation renderItemApproximately(LookupElement item) {
    final LookupElementPresentation p = new LookupElementPresentation();
    item.renderElement(p);
    return p;
  }

  @NotNull
  @Override
  public String itemPattern(@NotNull LookupElement element) {
    if (element instanceof EmptyLookupItem) return "";
    return myPresentableArranger.itemPattern(element);
  }

  @Override
  @NotNull
  public PrefixMatcher itemMatcher(@NotNull LookupElement item) {
    if (item instanceof EmptyLookupItem) {
      return new CamelHumpMatcher("");
    }
    return myPresentableArranger.itemMatcher(item);
  }

  public void finishLookup(final char completionChar) {
    finishLookup(completionChar, (LookupElement)myList.getSelectedValue());
  }

  public void finishLookup(char completionChar, @Nullable final LookupElement item) {
    LOG.assertTrue(!ApplicationManager.getApplication().isWriteAccessAllowed(), "finishLookup should be called without a write action");
    final PsiFile file = getPsiFile();
    boolean writableOk = file == null || FileModificationService.getInstance().prepareFileForWrite(file);
    if (myDisposed) { // ensureFilesWritable could close us by showing a dialog
      return;
    }

    if (!writableOk) {
      doHide(false, true);
      fireItemSelected(null, completionChar);
      return;
    }
    CommandProcessor.getInstance().executeCommand(myProject, () -> finishLookupInWritableFile(completionChar, item), null, null);
  }

  void finishLookupInWritableFile(char completionChar, @Nullable LookupElement item) {
    //noinspection deprecation,unchecked
    if (item == null ||
        !item.isValid() ||
        item instanceof EmptyLookupItem ||
        item.getObject() instanceof DeferredUserLookupValue &&
        item.as(LookupItem.CLASS_CONDITION_KEY) != null &&
        !((DeferredUserLookupValue)item.getObject()).handleUserSelection(item.as(LookupItem.CLASS_CONDITION_KEY), myProject)) {
      doHide(false, true);
      fireItemSelected(null, completionChar);
      return;
    }

    if (myDisposed) { // DeferredUserLookupValue could close us in any way
      return;
    }

    final String prefix = itemPattern(item);
    boolean plainMatch = ContainerUtil.or(item.getAllLookupStrings(), s -> StringUtil.containsIgnoreCase(s, prefix));
    if (!plainMatch) {
      FeatureUsageTracker.getInstance().triggerFeatureUsed(CodeCompletionFeatures.EDITING_COMPLETION_CAMEL_HUMPS);
    }

    myFinishing = true;
    ApplicationManager.getApplication().runWriteAction(() -> {
      myEditor.getDocument().startGuardedBlockChecking();
      try {
        insertLookupString(item, getPrefixLength(item));
      }
      finally {
        myEditor.getDocument().stopGuardedBlockChecking();
      }
    });

    if (myDisposed) { // any document listeners could close us
      return;
    }

    doHide(false, true);

    fireItemSelected(item, completionChar);
  }

  public int getPrefixLength(LookupElement item) {
    return myOffsets.getPrefixLength(item, this);
  }

  protected void insertLookupString(LookupElement item, final int prefix) {
    final String lookupString = getCaseCorrectedLookupString(item);

    final Editor hostEditor = getTopLevelEditor();
    hostEditor.getCaretModel().runForEachCaret(new CaretAction() {
      @Override
      public void perform(Caret caret) {
        EditorModificationUtil.deleteSelectedText(hostEditor);
        final int caretOffset = hostEditor.getCaretModel().getOffset();

        int offset = insertLookupInDocumentWindowIfNeeded(caretOffset, prefix, lookupString);
        hostEditor.getCaretModel().moveToOffset(offset);
        hostEditor.getSelectionModel().removeSelection();
      }
    });

    myEditor.getScrollingModel().scrollToCaret(ScrollType.RELATIVE);
  }

  private int insertLookupInDocumentWindowIfNeeded(int caretOffset, int prefix, String lookupString) {
    DocumentWindow document = getInjectedDocument(caretOffset);
    if (document == null) return insertLookupInDocument(caretOffset, myEditor.getDocument(), prefix, lookupString);
    PsiFile file = PsiDocumentManager.getInstance(myProject).getPsiFile(document);
    int offset = document.hostToInjected(caretOffset);
    int lookupStart = Math.min(offset, Math.max(offset - prefix, 0));
    int diff = -1;
    if (file != null) {
      List<TextRange> ranges = InjectedLanguageManager.getInstance(myProject)
        .intersectWithAllEditableFragments(file, TextRange.create(lookupStart, offset));
      if (!ranges.isEmpty()) {
        diff = ranges.get(0).getStartOffset() - lookupStart;
        if (ranges.size() == 1 && diff == 0) diff = -1;
      }
    }
    if (diff == -1) return insertLookupInDocument(caretOffset, myEditor.getDocument(), prefix, lookupString);
    return document.injectedToHost(
      insertLookupInDocument(offset, document, prefix - diff, diff == 0 ? lookupString : lookupString.substring(diff))
    );
  }

  private static int insertLookupInDocument(int caretOffset, Document document, int prefix, String lookupString) {
    int lookupStart = Math.min(caretOffset, Math.max(caretOffset - prefix, 0));
    int len = document.getTextLength();
    LOG.assertTrue(lookupStart >= 0 && lookupStart <= len,
                   "ls: " + lookupStart + " caret: " + caretOffset + " prefix:" + prefix + " doc: " + len);
    LOG.assertTrue(caretOffset >= 0 && caretOffset <= len, "co: " + caretOffset + " doc: " + len);
    document.replaceString(lookupStart, caretOffset, lookupString);
    return lookupStart + lookupString.length();
  }

  private String getCaseCorrectedLookupString(LookupElement item) {
    String lookupString = item.getLookupString();
    if (item.isCaseSensitive()) {
      return lookupString;
    }

    final String prefix = itemPattern(item);
    final int length = prefix.length();
    if (length == 0 || !itemMatcher(item).prefixMatches(prefix)) return lookupString;
    boolean isAllLower = true;
    boolean isAllUpper = true;
    boolean sameCase = true;
    for (int i = 0; i < length && (isAllLower || isAllUpper || sameCase); i++) {
      final char c = prefix.charAt(i);
      boolean isLower = Character.isLowerCase(c);
      boolean isUpper = Character.isUpperCase(c);
      // do not take this kind of symbols into account ('_', '@', etc.)
      if (!isLower && !isUpper) continue;
      isAllLower = isAllLower && isLower;
      isAllUpper = isAllUpper && isUpper;
      sameCase = sameCase && i < lookupString.length() && isLower == Character.isLowerCase(lookupString.charAt(i));
    }
    if (sameCase) return lookupString;
    if (isAllLower) return lookupString.toLowerCase();
    if (isAllUpper) return StringUtil.toUpperCase(lookupString);
    return lookupString;
  }

  @Override
  public int getLookupStart() {
    return myOffsets.getLookupStart(disposeTrace);
  }

  public int getLookupOriginalStart() {
    return myOffsets.getLookupOriginalStart();
  }

  public boolean performGuardedChange(Runnable change) {
    checkValid();
    assert !myChangeGuard : "already in change";

    myEditor.getDocument().startGuardedBlockChecking();
    myChangeGuard = true;
    boolean result;
    try {
      result = myOffsets.performGuardedChange(change);
    }
    finally {
      myEditor.getDocument().stopGuardedBlockChecking();
      myChangeGuard = false;
    }
    if (!result || myDisposed) {
      hideLookup(false);
      return false;
    }
    if (myUi != null) {
      myUi.updateLocation();
    }
    checkValid();
    return true;
  }

  @Override
  public boolean vetoesHiding() {
    return myChangeGuard;
  }

  public boolean isAvailableToUser() {
    return myUi != null && myUi.isAvailableToUser();
  }

  public boolean isShown() {
    if (!ApplicationManager.getApplication().isUnitTestMode()) {
      ApplicationManager.getApplication().assertIsDispatchThread();
    }
    return myShown;
  }

  public boolean showLookup() {
    ApplicationManager.getApplication().assertIsDispatchThread();
    checkValid();
    LOG.assertTrue(!myShown);
    myShown = true;
    myStampShown = System.currentTimeMillis();

    if (ApplicationManager.getApplication().isUnitTestMode()) return true;


    if (!ApplicationManager.getApplication().isHeadlessEnvironment() && !myEditor.getContentComponent().isShowing()) {
      hideLookup(false);
      return false;
    }

    myAdComponent.showRandomText();
<<<<<<< HEAD
    myUi = LookupUiFactory.getInstance().createLookupUi(this, myAdComponent, myList, myProject);
=======
    if (Boolean.TRUE.equals(myEditor.getUserData(AutoPopupController.NO_ADS))) {
      myAdComponent.clearAdvertisements();
    }

    myUi = new LookupUi(this, myAdComponent, myList, myProject);
>>>>>>> 76f5832e
    myUi.setCalculating(myCalculating);
    myUi.show();

    if (!ApplicationManager.getApplication().isHeadlessEnvironment() && (!isVisible() || !myList.isShowing())) {
      hideLookup(false);
      return false;
    }

    return true;
  }

  public Advertiser getAdvertiser() {
    return myAdComponent;
  }

  public boolean mayBeNoticed() {
    return myStampShown > 0 && System.currentTimeMillis() - myStampShown > 300;
  }

  private void addListeners() {
    myEditor.getDocument().addDocumentListener(new DocumentListener() {
      @Override
      public void documentChanged(DocumentEvent e) {
        if (!myChangeGuard && !myFinishing) {
          hideLookup(false);
        }
      }
    }, this);

    final CaretListener caretListener = new CaretListener() {
      @Override
      public void caretPositionChanged(CaretEvent e) {
        if (!myChangeGuard && !myFinishing) {
          hideLookup(false);
        }
      }
    };
    final SelectionListener selectionListener = new SelectionListener() {
      @Override
      public void selectionChanged(final SelectionEvent e) {
        if (!myChangeGuard && !myFinishing) {
          hideLookup(false);
        }
      }
    };
    final EditorMouseListener mouseListener = new EditorMouseAdapter() {
      @Override
      public void mouseClicked(EditorMouseEvent e){
        e.consume();
        hideLookup(false);
      }
    };

    myEditor.getCaretModel().addCaretListener(caretListener);
    myEditor.getSelectionModel().addSelectionListener(selectionListener);
    myEditor.addEditorMouseListener(mouseListener);
    Disposer.register(this, new Disposable() {
      @Override
      public void dispose() {
        myEditor.getCaretModel().removeCaretListener(caretListener);
        myEditor.getSelectionModel().removeSelectionListener(selectionListener);
        myEditor.removeEditorMouseListener(mouseListener);
      }
    });

    JComponent editorComponent = myEditor.getContentComponent();
    if (editorComponent.isShowing()) {
      Disposer.register(this, new UiNotifyConnector(editorComponent, new Activatable() {
        @Override
        public void showNotify() {
        }
  
        @Override
        public void hideNotify() {
          hideLookup(false);
        }
      }));
    }

    myList.addListSelectionListener(new ListSelectionListener() {
      private LookupElement oldItem = null;

      @Override
      public void valueChanged(@NotNull ListSelectionEvent e){
        if (!myUpdating) {
          final LookupElement item = getCurrentItem();
          fireCurrentItemChanged(oldItem, item);
          oldItem = item;
        }
      }

    });

    new ClickListener() {
      @Override
      public boolean onClick(@NotNull MouseEvent e, int clickCount) {
        setFocusDegree(FocusDegree.FOCUSED);
        markSelectionTouched();

        if (clickCount == 2){
          CommandProcessor.getInstance().executeCommand(myProject, () -> finishLookup(NORMAL_SELECT_CHAR), "", null);
        }
        return true;
      }
    }.installOn(myList);
  }

  @Override
  @Nullable
  public LookupElement getCurrentItem(){
    LookupElement item = (LookupElement)myList.getSelectedValue();
    return item instanceof EmptyLookupItem ? null : item;
  }

  @Override
  public void setCurrentItem(LookupElement item){
    markSelectionTouched();
    myList.setSelectedValue(item, false);
  }

  @Override
  public void addLookupListener(LookupListener listener){
    myListeners.add(listener);
  }

  @Override
  public void removeLookupListener(LookupListener listener){
    myListeners.remove(listener);
  }

  @Override
  public Rectangle getCurrentItemBounds(){
    int index = myList.getSelectedIndex();
    if (index < 0) {
      LOG.error("No selected element, size=" + getListModel().getSize() + "; items" + getItems());
    }
    Rectangle itmBounds = myList.getCellBounds(index, index);
    if (itmBounds == null){
      LOG.error("No bounds for " + index + "; size=" + getListModel().getSize());
      return null;
    }
    Point layeredPanePoint=SwingUtilities.convertPoint(myList,itmBounds.x,itmBounds.y,getComponent());
    itmBounds.x = layeredPanePoint.x;
    itmBounds.y = layeredPanePoint.y;
    return itmBounds;
  }

  public void fireItemSelected(@Nullable final LookupElement item, char completionChar){
    if (item != null && item.requiresCommittedDocuments()) {
      PsiDocumentManager.getInstance(myProject).commitAllDocuments();
    }
    myArranger.itemSelected(item, completionChar);
    if (!myListeners.isEmpty()){
      LookupEvent event = new LookupEvent(this, item, completionChar);
      for (LookupListener listener : myListeners) {
        try {
          listener.itemSelected(event);
        }
        catch (Throwable e) {
          LOG.error(e);
        }
      }
    }
  }

  private void fireLookupCanceled(final boolean explicitly) {
    if (!myListeners.isEmpty()){
      LookupEvent event = new LookupEvent(this, explicitly);
      for (LookupListener listener : myListeners) {
        try {
          listener.lookupCanceled(event);
        }
        catch (Throwable e) {
          LOG.error(e);
        }
      }
    }
  }

  private void fireCurrentItemChanged(@Nullable LookupElement oldItem, @Nullable LookupElement currentItem) {
    if (oldItem != currentItem && !myListeners.isEmpty()) {
      LookupEvent event = new LookupEvent(this, currentItem, (char)0);
      for (LookupListener listener : myListeners) {
        listener.currentItemChanged(event);
      }
    }
    myPreview.updatePreview(currentItem);
  }

  public boolean fillInCommonPrefix(boolean explicitlyInvoked) {
    if (explicitlyInvoked) {
      setFocusDegree(FocusDegree.FOCUSED);
    }

    if (explicitlyInvoked && myCalculating) return false;
    if (!explicitlyInvoked && mySelectionTouched) return false;

    ListModel listModel = getListModel();
    if (listModel.getSize() <= 1) return false;

    if (listModel.getSize() == 0) return false;

    final LookupElement firstItem = (LookupElement)listModel.getElementAt(0);
    if (listModel.getSize() == 1 && firstItem instanceof EmptyLookupItem) return false;

    final PrefixMatcher firstItemMatcher = itemMatcher(firstItem);
    final String oldPrefix = firstItemMatcher.getPrefix();
    final String presentPrefix = oldPrefix + getAdditionalPrefix();
    String commonPrefix = getCaseCorrectedLookupString(firstItem);

    for (int i = 1; i < listModel.getSize(); i++) {
      LookupElement item = (LookupElement)listModel.getElementAt(i);
      if (item instanceof EmptyLookupItem) return false;
      if (!oldPrefix.equals(itemMatcher(item).getPrefix())) return false;

      final String lookupString = getCaseCorrectedLookupString(item);
      final int length = Math.min(commonPrefix.length(), lookupString.length());
      if (length < commonPrefix.length()) {
        commonPrefix = commonPrefix.substring(0, length);
      }

      for (int j = 0; j < length; j++) {
        if (commonPrefix.charAt(j) != lookupString.charAt(j)) {
          commonPrefix = lookupString.substring(0, j);
          break;
        }
      }

      if (commonPrefix.length() == 0 || commonPrefix.length() < presentPrefix.length()) {
        return false;
      }
    }

    if (commonPrefix.equals(presentPrefix)) {
      return false;
    }

    for (int i = 0; i < listModel.getSize(); i++) {
      LookupElement item = (LookupElement)listModel.getElementAt(i);
      if (!itemMatcher(item).cloneWithPrefix(commonPrefix).prefixMatches(item)) {
        return false;
      }
    }

    myOffsets.setInitialPrefix(presentPrefix, explicitlyInvoked);

    replacePrefix(presentPrefix, commonPrefix);
    return true;
  }

  public void replacePrefix(final String presentPrefix, final String newPrefix) {
    if (!performGuardedChange(() -> {
      EditorModificationUtil.deleteSelectedText(myEditor);
      int offset = myEditor.getCaretModel().getOffset();
      final int start = offset - presentPrefix.length();
      myEditor.getDocument().replaceString(start, offset, newPrefix);
      myOffsets.clearAdditionalPrefix();
      myEditor.getCaretModel().moveToOffset(start + newPrefix.length());
    })) {
      return;
    }
    withLock(() -> {
      myPresentableArranger.prefixReplaced(this, newPrefix);
      return null;
    });
    refreshUi(true, true);
  }

  @Override
  @Nullable
  public PsiFile getPsiFile() {
    return PsiDocumentManager.getInstance(myProject).getPsiFile(getEditor().getDocument());
  }

  @Override
  public boolean isCompletion() {
    return myArranger instanceof CompletionLookupArranger;
  }

  @Override
  public PsiElement getPsiElement() {
    PsiFile file = getPsiFile();
    if (file == null) return null;

    int offset = getLookupStart();
    Editor editor = getEditor();
    if (editor instanceof EditorWindow) {
      offset = editor.logicalPositionToOffset(((EditorWindow)editor).hostToInjected(myEditor.offsetToLogicalPosition(offset)));
    }
    if (offset > 0) return file.findElementAt(offset - 1);

    return file.findElementAt(0);
  }

  @Nullable
  private DocumentWindow getInjectedDocument(int offset) {
    PsiFile hostFile = PsiDocumentManager.getInstance(myProject).getPsiFile(myEditor.getDocument());
    if (hostFile != null) {
      // inspired by com.intellij.codeInsight.editorActions.TypedHandler.injectedEditorIfCharTypedIsSignificant()
      List<DocumentWindow> injected = InjectedLanguageManager.getInstance(myProject).getCachedInjectedDocumentsInRange(hostFile, TextRange.create(offset, offset));
      for (DocumentWindow documentWindow : injected ) {
        if (documentWindow.isValid() && documentWindow.containsRange(offset, offset)) {
          return documentWindow;
        }
      }
    }
    return null;
  }

  @Override
  @NotNull 
  public Editor getEditor() {
    DocumentWindow documentWindow = getInjectedDocument(myEditor.getCaretModel().getOffset());
    if (documentWindow != null) {
      PsiFile injectedFile = PsiDocumentManager.getInstance(myProject).getPsiFile(documentWindow);
      return InjectedLanguageUtil.getInjectedEditorForInjectedFile(myEditor, injectedFile);
    }
    return myEditor;
  }

  @Override
  @NotNull
  public Editor getTopLevelEditor() {
    return myEditor;
  }

  @NotNull
  @Override
  public Project getProject() {
    return myProject;
  }

  @Override
  public boolean isPositionedAboveCaret(){
    return myUi != null && myUi.isPositionedAboveCaret();
  }

  @Override
  public boolean isSelectionTouched() {
    return mySelectionTouched;
  }

  @Override
  public List<String> getAdvertisements() {
    return myAdComponent.getAdvertisements();
  }

  @Override
  public void hide(){
    hideLookup(true);
  }

  public void hideLookup(boolean explicitly) {
    ApplicationManager.getApplication().assertIsDispatchThread();

    if (myHidden) return;

    doHide(true, explicitly);
  }

  private void doHide(final boolean fireCanceled, final boolean explicitly) {
    if (myDisposed) {
      LOG.error(disposeTrace);
    }
    else {
      myHidden = true;

      try {
        super.hide();

        Disposer.dispose(this);
        if (myUi != null) {
          myUi.lookupDisposed();
        }

        assert myDisposed;
      }
      catch (Throwable e) {
        LOG.error(e);
      }
    }

    if (fireCanceled) {
      fireLookupCanceled(explicitly);
    }
  }

  public void restorePrefix() {
    myOffsets.restorePrefix();
  }

  private static String staticDisposeTrace = null;
  private String disposeTrace = null;

  public static String getLastLookupDisposeTrace() {
    return staticDisposeTrace;
  }

  @Override
  public void dispose() {
    ApplicationManager.getApplication().assertIsDispatchThread();
    assert myHidden;
    if (myDisposed) {
      LOG.error(disposeTrace);
      return;
    }

    myOffsets.disposeMarkers();
    myDisposed = true;
    disposeTrace = DebugUtil.currentStackTrace() + "\n============";
    if (LOG.isDebugEnabled()) {
      LOG.debug("Disposing lookup:\n" + disposeTrace);
    }
    //noinspection AssignmentToStaticFieldFromInstanceMethod
    staticDisposeTrace = disposeTrace;
  }

  public void refreshUi(boolean mayCheckReused, boolean onExplicitAction) {
    assert !myUpdating;
    LookupElement prevItem = getCurrentItem();
    myUpdating = true;
    try {
      final boolean reused = mayCheckReused && checkReused();
      boolean selectionVisible = isSelectionVisible();
      boolean itemsChanged = updateList(onExplicitAction, reused);
      if (myUi != null) {
        myUi.refreshUi(selectionVisible, itemsChanged, reused, onExplicitAction);
      }
    }
    finally {
      myUpdating = false;
      fireCurrentItemChanged(prevItem, getCurrentItem());
    }
  }

  public void markReused() {
    withLock(() -> myArranger = myArranger.createEmptyCopy());
    requestResize();
  }

  public void addAdvertisement(@NotNull final String text, final @Nullable Color bgColor) {
    if (containsDummyIdentifier(text)) {
      return;
    }

    myAdComponent.addAdvertisement(text, bgColor);
    requestResize();
  }

  public boolean isLookupDisposed() {
    return myDisposed;
  }

  public void checkValid() {
    if (myDisposed) {
      throw new AssertionError("Disposed at: " + disposeTrace);
    }
  }

  @Override
  public void showItemPopup(JBPopup hint) {
    final Rectangle bounds = getCurrentItemBounds();
    hint.show(new RelativePoint(getComponent(), new Point(bounds.x + bounds.width, bounds.y)));
  }

  @Override
  public boolean showElementActions() {
    if (!isVisible()) return false;

    final LookupElement element = getCurrentItem();
    if (element == null) {
      return false;
    }

    final Collection<LookupElementAction> actions = getActionsFor(element);
    if (actions.isEmpty()) {
      return false;
    }

    showItemPopup(JBPopupFactory.getInstance().createListPopup(new LookupActionsStep(actions, this, element)));
    return true;
  }

  @NotNull
  public Map<LookupElement, List<Pair<String, Object>>> getRelevanceObjects(@NotNull Iterable<LookupElement> items, boolean hideSingleValued) {
    return withLock(() -> myPresentableArranger.getRelevanceObjects(items, hideSingleValued));
  }

  private <T> T withLock(Computable<T> computable) {
    if (ApplicationManager.getApplication().isDispatchThread()) {
      HeavyProcessLatch.INSTANCE.stopThreadPrioritizing();
    }
    synchronized (myLock) {
      return computable.compute();
    }
  }

  @SuppressWarnings("unused")
  public void setPrefixChangeListener(PrefixChangeListener listener) {
    myPrefixChangeListeners.add(listener);
  }

  FontPreferences getFontPreferences() {
    return myFontPreferences;
  }

  public enum FocusDegree { FOCUSED, SEMI_FOCUSED, UNFOCUSED }

}<|MERGE_RESOLUTION|>--- conflicted
+++ resolved
@@ -274,7 +274,7 @@
   }
 
   @Nullable
-  Font getCustomFont(LookupElement item, boolean bold) {
+  public Font getCustomFont(LookupElement item, boolean bold) {
     Font font = item.getUserData(CUSTOM_FONT_KEY);
     return font == null ? null : bold ? font.deriveFont(Font.BOLD) : font;
   }
@@ -433,8 +433,7 @@
   }
 
   private void updateListHeight(ListModel model) {
-    myList.setFixedCellHeight(
-      myCellRenderer.getListCellRendererComponent(myList, model.getElementAt(0), 0, false, false).getPreferredSize().height);
+    myList.setFixedCellHeight(myCellRenderer.getListCellRendererComponent(myList, model.getElementAt(0), 0, false, false).getPreferredSize().height);
 
     myList.setVisibleRowCount(Math.min(model.getSize(), UISettings.getInstance().getMaxLookupListHeight()));
   }
@@ -673,22 +672,16 @@
 
     if (ApplicationManager.getApplication().isUnitTestMode()) return true;
 
-
     if (!ApplicationManager.getApplication().isHeadlessEnvironment() && !myEditor.getContentComponent().isShowing()) {
       hideLookup(false);
       return false;
     }
 
     myAdComponent.showRandomText();
-<<<<<<< HEAD
-    myUi = LookupUiFactory.getInstance().createLookupUi(this, myAdComponent, myList, myProject);
-=======
     if (Boolean.TRUE.equals(myEditor.getUserData(AutoPopupController.NO_ADS))) {
       myAdComponent.clearAdvertisements();
     }
-
-    myUi = new LookupUi(this, myAdComponent, myList, myProject);
->>>>>>> 76f5832e
+    myUi = LookupUiFactory.getInstance().createLookupUi(this, myAdComponent, myList, myProject);
     myUi.setCalculating(myCalculating);
     myUi.show();
 
