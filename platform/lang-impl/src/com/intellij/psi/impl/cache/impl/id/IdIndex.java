/*
 * Copyright 2000-2012 JetBrains s.r.o.
 *
 * Licensed under the Apache License, Version 2.0 (the "License");
 * you may not use this file except in compliance with the License.
 * You may obtain a copy of the License at
 *
 * http://www.apache.org/licenses/LICENSE-2.0
 *
 * Unless required by applicable law or agreed to in writing, software
 * distributed under the License is distributed on an "AS IS" BASIS,
 * WITHOUT WARRANTIES OR CONDITIONS OF ANY KIND, either express or implied.
 * See the License for the specific language governing permissions and
 * limitations under the License.
 */

package com.intellij.psi.impl.cache.impl.id;

import com.intellij.lang.cacheBuilder.CacheBuilderRegistry;
import com.intellij.openapi.fileTypes.FileType;
import com.intellij.openapi.fileTypes.LanguageFileType;
import com.intellij.openapi.fileTypes.impl.AbstractFileType;
import com.intellij.openapi.project.ProjectUtil;
import com.intellij.openapi.vfs.VirtualFile;

public class IdIndex extends IdIndexBase {
  public IdIndex(IdTableBuilding idTableBuilding) {
    super(idTableBuilding);
  }

<<<<<<< HEAD
  protected boolean isIndexable(VirtualFile file, FileType fileType) {
    return (fileType instanceof LanguageFileType ||
            fileType instanceof AbstractFileType ||
            getIdTableBuilding().isIdIndexerRegistered(fileType) ||
            CacheBuilderRegistry.getInstance().getCacheBuilder(fileType) != null) &&
           !ProjectUtil.isProjectOrWorkspaceFile(file, fileType);
=======
  @NotNull
  @Override
  public ID<IdIndexEntry,Integer> getName() {
    return NAME;
  }

  @NotNull
  @Override
  public DataIndexer<IdIndexEntry, Integer, FileContent> getIndexer() {
    return myIndexer;
  }

  @Override
  public DataExternalizer<Integer> getValueExternalizer() {
    return myValueExternalizer;
  }

  @Override
  public KeyDescriptor<IdIndexEntry> getKeyDescriptor() {
    return myKeyDescriptor;
  }

  @Override
  public FileBasedIndex.InputFilter getInputFilter() {
    return myInputFilter;
  }
  
  private static boolean isIndexable(FileType fileType) {
    return fileType instanceof LanguageFileType ||
           fileType instanceof AbstractFileType ||
           IdTableBuilding.isIdIndexerRegistered(fileType) ||
           CacheBuilderRegistry.getInstance().getCacheBuilder(fileType) != null;
>>>>>>> d1ec2cd6
  }

}
<|MERGE_RESOLUTION|>--- conflicted
+++ resolved
@@ -28,47 +28,11 @@
     super(idTableBuilding);
   }
 
-<<<<<<< HEAD
   protected boolean isIndexable(VirtualFile file, FileType fileType) {
     return (fileType instanceof LanguageFileType ||
             fileType instanceof AbstractFileType ||
             getIdTableBuilding().isIdIndexerRegistered(fileType) ||
             CacheBuilderRegistry.getInstance().getCacheBuilder(fileType) != null) &&
            !ProjectUtil.isProjectOrWorkspaceFile(file, fileType);
-=======
-  @NotNull
-  @Override
-  public ID<IdIndexEntry,Integer> getName() {
-    return NAME;
   }
-
-  @NotNull
-  @Override
-  public DataIndexer<IdIndexEntry, Integer, FileContent> getIndexer() {
-    return myIndexer;
-  }
-
-  @Override
-  public DataExternalizer<Integer> getValueExternalizer() {
-    return myValueExternalizer;
-  }
-
-  @Override
-  public KeyDescriptor<IdIndexEntry> getKeyDescriptor() {
-    return myKeyDescriptor;
-  }
-
-  @Override
-  public FileBasedIndex.InputFilter getInputFilter() {
-    return myInputFilter;
-  }
-  
-  private static boolean isIndexable(FileType fileType) {
-    return fileType instanceof LanguageFileType ||
-           fileType instanceof AbstractFileType ||
-           IdTableBuilding.isIdIndexerRegistered(fileType) ||
-           CacheBuilderRegistry.getInstance().getCacheBuilder(fileType) != null;
->>>>>>> d1ec2cd6
-  }
-
 }
