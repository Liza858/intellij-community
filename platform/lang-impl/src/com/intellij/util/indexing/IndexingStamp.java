/*
 * Copyright 2000-2014 JetBrains s.r.o.
 *
 * Licensed under the Apache License, Version 2.0 (the "License");
 * you may not use this file except in compliance with the License.
 * You may obtain a copy of the License at
 *
 * http://www.apache.org/licenses/LICENSE-2.0
 *
 * Unless required by applicable law or agreed to in writing, software
 * distributed under the License is distributed on an "AS IS" BASIS,
 * WITHOUT WARRANTIES OR CONDITIONS OF ANY KIND, either express or implied.
 * See the License for the specific language governing permissions and
 * limitations under the License.
 */

package com.intellij.util.indexing;

import com.intellij.openapi.util.io.FileUtil;
import com.intellij.openapi.util.io.FileUtilRt;
import com.intellij.openapi.vfs.InvalidVirtualFileAccessException;
import com.intellij.openapi.vfs.newvfs.FileAttribute;
import com.intellij.openapi.vfs.newvfs.persistent.FSRecords;
import com.intellij.psi.stubs.StubIndexKey;
import com.intellij.util.SmartList;
import com.intellij.util.SystemProperties;
import com.intellij.util.containers.ContainerUtil;
import com.intellij.util.containers.IntObjectMap;
import com.intellij.util.io.DataInputOutputUtil;
import gnu.trove.TObjectLongHashMap;
import gnu.trove.TObjectLongProcedure;
import org.jetbrains.annotations.NotNull;
import org.jetbrains.annotations.Nullable;

import java.io.*;
import java.util.ArrayList;
import java.util.Collections;
import java.util.List;
import java.util.concurrent.ArrayBlockingQueue;
import java.util.concurrent.BlockingQueue;
import java.util.concurrent.ConcurrentMap;
import java.util.concurrent.locks.Lock;
import java.util.concurrent.locks.ReadWriteLock;
import java.util.concurrent.locks.ReentrantReadWriteLock;

/**
 * @author Eugene Zhuravlev
 *
 * A file has three indexed states (per particular index): indexed (with particular index_stamp), outdated and (trivial) unindexed
 * if index version is advanced or we rebuild it then index_stamp is advanced, we rebuild everything
 * if we get remove file event -> we should remove all indexed state from indices data for it (if state is nontrivial)
 * and set its indexed state to outdated
 * if we get other event we set indexed state to outdated
 *
 * It is assumed that index stamps are monotonically increasing.
 */
public class IndexingStamp {
  private static final long INDEX_DATA_OUTDATED_STAMP = -2L;

  private static final int VERSION = 15 + (SharedIndicesData.ourFileSharedIndicesEnabled ? 15 : 0) + (SharedIndicesData.DO_CHECKS ? 15 : 0);
  private static final ConcurrentMap<ID<?, ?>, IndexVersion> ourIndexIdToCreationStamp = ContainerUtil.newConcurrentMap();
  private static final long ourVfsCreationStamp = FSRecords.getCreationTimestamp();
  
  static final int INVALID_FILE_ID = 0;

  private IndexingStamp() {}

  public static void initPersistentIndexStamp(DataInput in) throws IOException {
    IndexVersion.advanceIndexStamp(DataInputOutputUtil.readTIME(in));
  }

  public static void savePersistentIndexStamp(DataOutput out) throws IOException {
    DataInputOutputUtil.writeTIME(out, IndexVersion.ourLastStamp);
  }

  static class IndexVersion {
    private static volatile long ourLastStamp; // ensure any file index stamp increases
    final long myModificationCount;

    IndexVersion() {
      this(calcNextVersion(ourLastStamp));
    }

    private IndexVersion(long modificationCount) {
      myModificationCount = modificationCount;
      advanceIndexStamp(modificationCount);
    }

    private static void advanceIndexStamp(long modificationCount) {
      ourLastStamp = Math.max(modificationCount, ourLastStamp);
    }

    IndexVersion(DataInput in) throws IOException {
      myModificationCount = DataInputOutputUtil.readTIME(in);
      advanceIndexStamp(myModificationCount);
    }

    public void write(DataOutput os) throws IOException {
      DataInputOutputUtil.writeTIME(os, myModificationCount);
    }

    IndexVersion nextVersion() {
      return new IndexVersion(calcNextVersion(myModificationCount));
    }

    private static long calcNextVersion(long modificationCount) {
      return Math.max(
        System.currentTimeMillis(),
        Math.max(modificationCount + MIN_FS_MODIFIED_TIMESTAMP_RESOLUTION, ourLastStamp + OUR_INDICES_TIMESTAMP_INCREMENT)
      );
    }
  }
  
  public static synchronized void rewriteVersion(@NotNull ID<?,?> indexId, final int version) throws IOException {
    File file = IndexInfrastructure.getVersionFile(indexId);
    if (FileBasedIndexImpl.LOG.isDebugEnabled()) {
      FileBasedIndexImpl.LOG.debug("Rewriting " + file + "," + version);
    }
    SharedIndicesData.beforeSomeIndexVersionInvalidation();
    final IndexVersion previousIndexVersion = getIndexVersion(indexId, version);

    IndexVersion newIndexVersion = previousIndexVersion != null ? previousIndexVersion.nextVersion() : new IndexVersion();

    if (file.exists()) {
      FileUtil.deleteWithRenaming(file);
    }
    file.getParentFile().mkdirs();
    try (final DataOutputStream os = FileUtilRt.doIOOperation(new FileUtilRt.RepeatableIOOperation<DataOutputStream, FileNotFoundException>() {
      @Nullable
      @Override
      public DataOutputStream execute(boolean lastAttempt) throws FileNotFoundException {
        try {
          return new DataOutputStream(new BufferedOutputStream(new FileOutputStream(file)));
        }
        catch (FileNotFoundException ex) {
          if (lastAttempt) throw ex;
          return null;
        }
      }
    })) {
      assert os != null;

      DataInputOutputUtil.writeINT(os, version);
      DataInputOutputUtil.writeINT(os, VERSION);
      DataInputOutputUtil.writeTIME(os, FSRecords.getInstance().getCreationTimestamp());
      newIndexVersion.write(os);
      ourIndexIdToCreationStamp.put(indexId, newIndexVersion);
    }
  }

  private static final int MIN_FS_MODIFIED_TIMESTAMP_RESOLUTION = 2000; // https://en.wikipedia.org/wiki/File_Allocation_Table,
  // 1s for ext3 / hfs+ http://unix.stackexchange.com/questions/11599/determine-file-system-timestamp-accuracy
  // https://en.wikipedia.org/wiki/HFS_Plus

  private static final int OUR_INDICES_TIMESTAMP_INCREMENT = SystemProperties.getIntProperty("idea.indices.timestamp.resolution", 1);

  public static boolean versionDiffers(@NotNull ID<?,?> indexId, final int currentIndexVersion) {
    return getIndexVersion(indexId, currentIndexVersion) == null;
  }

  private static final int ANY_CURRENT_INDEX_VERSION = Integer.MIN_VALUE;
  private static final long NO_VERSION = 0;
  
  public static long getIndexCreationStamp(@NotNull ID<?, ?> indexName) {
    IndexVersion version = getIndexVersion(indexName, ANY_CURRENT_INDEX_VERSION);
    return version != null ? version.myModificationCount : NO_VERSION;
  }

  private static @Nullable IndexVersion getIndexVersion(@NotNull ID<?, ?> indexName, int currentIndexVersion) {
    IndexVersion version = ourIndexIdToCreationStamp.get(indexName);
    if (version != null) return version;

    synchronized (IndexingStamp.class) {
      version = ourIndexIdToCreationStamp.get(indexName);
      if (version != null) return version;

      File versionFile = IndexInfrastructure.getVersionFile(indexName);
<<<<<<< HEAD
      try {
        final DataInputStream in = new DataInputStream(new BufferedInputStream(new FileInputStream(versionFile)));
        try {

          if ((DataInputOutputUtil.readINT(in) == currentIndexVersion || currentIndexVersion == ANY_CURRENT_INDEX_VERSION) &&
              DataInputOutputUtil.readINT(in) == VERSION &&
              DataInputOutputUtil.readTIME(in) == FSRecords.getInstance().getCreationTimestamp()) {
            version = new IndexVersion(in);
            ourIndexIdToCreationStamp.put(indexName, version);
            return version;
          }
        }
        finally {
          in.close();
=======
      try (DataInputStream in = new DataInputStream(new BufferedInputStream(new FileInputStream(versionFile)))) {

        if ((DataInputOutputUtil.readINT(in) == currentIndexVersion || currentIndexVersion == ANY_CURRENT_INDEX_VERSION) &&
            DataInputOutputUtil.readINT(in) == VERSION &&
            DataInputOutputUtil.readTIME(in) == ourVfsCreationStamp) {
          version = new IndexVersion(in);
          ourIndexIdToCreationStamp.put(indexName, version);
          return version;
>>>>>>> a1e98120
        }
      }
      catch (IOException ignore) {
      }
    }
    return null;
  }

  public static boolean isFileIndexedStateCurrent(int fileId, ID<?, ?> indexName) {
    try {
      return getIndexStamp(fileId, indexName) == getIndexCreationStamp(indexName);
    }
    catch (RuntimeException e) {
      final Throwable cause = e.getCause();
      if (!(cause instanceof IOException)) {
        throw e; // in case of IO exceptions consider file unindexed
      }
    }

    return false;
  }

  public static void setFileIndexedStateCurrent(int fileId, ID<?, ?> id) {
    update(fileId, id, getIndexCreationStamp(id));
  }

  public static void setFileIndexedStateOutdated(int fileId, ID<?, ?> id) {
    update(fileId, id, INDEX_DATA_OUTDATED_STAMP);
  }

  /**
   * The class is meant to be accessed from synchronized block only
   */
  private static class Timestamps {
    private static final FileAttribute PERSISTENCE = new FileAttribute("__index_stamps__", 2, false);
    private TObjectLongHashMap<ID<?, ?>> myIndexStamps;
    private boolean myIsDirty = false;

    private Timestamps(@Nullable DataInputStream stream) throws IOException {
      if (stream != null) {
        int[] outdatedIndices = null;
        long dominatingIndexStamp = DataInputOutputUtil.readTIME(stream);
        long diff = dominatingIndexStamp - DataInputOutputUtil.timeBase;
        if (diff > 0 && diff < ID.MAX_NUMBER_OF_INDICES) {
          int numberOfOutdatedIndices = (int)diff;
          outdatedIndices = new int[numberOfOutdatedIndices];
          while(numberOfOutdatedIndices > 0) {
            outdatedIndices[--numberOfOutdatedIndices] = DataInputOutputUtil.readINT(stream);
          }
          dominatingIndexStamp = DataInputOutputUtil.readTIME(stream);
        }

        while(stream.available() > 0) {
          ID<?, ?> id = ID.findById(DataInputOutputUtil.readINT(stream));
          if (id != null && !(id instanceof StubIndexKey)) {
            long stamp = getIndexCreationStamp(id);
            if (stamp == 0) continue; // All (indices) IDs should be valid in this running session (e.g. we can have ID instance existing but index is not registered)
            if (myIndexStamps == null) myIndexStamps = new TObjectLongHashMap<>(5, 0.98f);
            if (stamp <= dominatingIndexStamp) myIndexStamps.put(id, stamp);
          }
        }

        if (outdatedIndices != null) {
          for(int outdatedIndexId:outdatedIndices) {
            ID<?, ?> id = ID.findById(outdatedIndexId);
            if (id != null && !(id instanceof StubIndexKey)) {
              if (getIndexCreationStamp(id) == 0) continue; // All (indices) IDs should be valid in this running session (e.g. we can have ID instance existing but index is not registered)
              long stamp = INDEX_DATA_OUTDATED_STAMP;
              if (myIndexStamps == null) myIndexStamps = new TObjectLongHashMap<>(5, 0.98f);
              if (stamp <= dominatingIndexStamp) myIndexStamps.put(id, stamp);
            }
          }
        }
      }
    }

    // Indexed stamp compact format:
    // (DataInputOutputUtil.timeBase + numberOfOutdatedIndices outdated_index_id+)? (dominating_index_stamp) index_id*
    // Note, that FSRecords.getInstance().REASONABLY_SMALL attribute storage allocation policy will give an attribute 32 bytes to each file
    // Compact format allows 22 indexed states in this state
    private void writeToStream(final DataOutputStream stream) throws IOException {
      if (myIndexStamps != null && !myIndexStamps.isEmpty()) {
        final long[] data = new long[2];
        final int dominatingStampIndex = 0;
        final int numberOfOutdatedIndex = 1;
        myIndexStamps.forEachEntry(
          new TObjectLongProcedure<ID<?, ?>>() {
            @Override
            public boolean execute(ID<?, ?> a, long b) {
              if (b == INDEX_DATA_OUTDATED_STAMP) {
                ++data[numberOfOutdatedIndex];
                b = getIndexCreationStamp(a);
              }
              data[dominatingStampIndex] = Math.max(data[dominatingStampIndex], b);

              return true;
            }
          }
        );
        if (data[numberOfOutdatedIndex] > 0) {
          assert data[numberOfOutdatedIndex] < ID.MAX_NUMBER_OF_INDICES;
          DataInputOutputUtil.writeTIME(stream, DataInputOutputUtil.timeBase + data[numberOfOutdatedIndex]);
          myIndexStamps.forEachEntry(new TObjectLongProcedure<ID<?, ?>>() {
            @Override
            public boolean execute(final ID<?, ?> id, final long timestamp) {
              try {
                if (timestamp == INDEX_DATA_OUTDATED_STAMP) {
                  DataInputOutputUtil.writeINT(stream, id.getUniqueId());
                }
                return true;
              }
              catch (IOException e) {
                throw new RuntimeException(e);
              }
            }
          });
        }
        DataInputOutputUtil.writeTIME(stream, data[dominatingStampIndex]);
        myIndexStamps.forEachEntry(new TObjectLongProcedure<ID<?, ?>>() {
          @Override
          public boolean execute(final ID<?, ?> id, final long timestamp) {
            try {
              if (timestamp == INDEX_DATA_OUTDATED_STAMP) return true;
              DataInputOutputUtil.writeINT(stream, id.getUniqueId());
              return true;
            }
            catch (IOException e) {
              throw new RuntimeException(e);
            }
          }
        });
      }
      else {
        DataInputOutputUtil.writeTIME(stream, DataInputOutputUtil.timeBase);
      }
    }

    private long get(ID<?, ?> id) {
      return myIndexStamps != null? myIndexStamps.get(id) : 0L;
    }

    private void set(ID<?, ?> id, long tmst) {
      if (myIndexStamps == null) myIndexStamps = new TObjectLongHashMap<>(5, 0.98f);

      if (tmst == INDEX_DATA_OUTDATED_STAMP && !myIndexStamps.contains(id)) {
        return;
      }
      long previous = myIndexStamps.put(id, tmst);
      if (previous != tmst) myIsDirty = true;
    }

    public boolean isDirty() {
      return myIsDirty;
    }
  }

  private static final IntObjectMap<IndexingStamp.Timestamps> myTimestampsCache = ContainerUtil.createConcurrentIntObjectMap();
  private static final BlockingQueue<Integer> ourFinishedFiles = new ArrayBlockingQueue<>(100);

  public static long getIndexStamp(int fileId, ID<?, ?> indexName) {
    Lock readLock = getStripedLock(fileId).readLock();
    readLock.lock();
    try {
      Timestamps stamp = createOrGetTimeStamp(fileId);
      if (stamp != null) return stamp.get(indexName);
      return 0;
    } finally {
      readLock.unlock();
    }
  }

  private static Timestamps createOrGetTimeStamp(int id) {
    boolean isValid = id > 0;
    if (!isValid) {
      id = -id;
    }
    Timestamps timestamps = myTimestampsCache.get(id);
    if (timestamps == null) {
<<<<<<< HEAD
      final DataInputStream stream = FSRecords.getInstance().readAttributeWithLock(id, Timestamps.PERSISTENCE);
      try {
=======
      try (final DataInputStream stream = FSRecords.readAttributeWithLock(id, Timestamps.PERSISTENCE)) {
>>>>>>> a1e98120
        timestamps = new Timestamps(stream);
      }
      catch (IOException e) {
        FSRecords.handleError(e);
        throw new RuntimeException(e);
      }
      if (isValid) myTimestampsCache.put(id, timestamps);
    }
    return timestamps;
  }

  public static void update(int fileId, @NotNull ID<?, ?> indexName, final long indexCreationStamp) {
    if (fileId < 0 || fileId == INVALID_FILE_ID) return;
    Lock writeLock = getStripedLock(fileId).writeLock();
    writeLock.lock();
    try {
      Timestamps stamp = createOrGetTimeStamp(fileId);
      if (stamp != null) stamp.set(indexName, indexCreationStamp);
    } finally {
      writeLock.unlock();
    }
  }

  @NotNull
  public static List<ID<?,?>> getNontrivialFileIndexedStates(int fileId) {
    if (fileId != INVALID_FILE_ID) {
      Lock readLock = getStripedLock(fileId).readLock();
      readLock.lock();
      try {
        Timestamps stamp = createOrGetTimeStamp(fileId);
        if (stamp != null && stamp.myIndexStamps != null && !stamp.myIndexStamps.isEmpty()) {
          final SmartList<ID<?, ?>> retained = new SmartList<>();
          stamp.myIndexStamps.forEach(object -> {
            retained.add(object);
            return true;
          });
          return retained;
        }
      }
      catch (InvalidVirtualFileAccessException ignored /*ok to ignore it here*/) {
      }
      finally {
        readLock.unlock();
      }
    }
    return Collections.emptyList();
  }

  public static void flushCaches() {
    flushCache((Integer)null);
  }

  public static void flushCache(@Nullable Integer finishedFile) {
    if (finishedFile != null && finishedFile == INVALID_FILE_ID) finishedFile = 0;
    // todo make better (e.g. FinishedFiles striping, remove integers)
    while (finishedFile == null || !ourFinishedFiles.offer(finishedFile)) {
      List<Integer> files = new ArrayList<>(ourFinishedFiles.size());
      ourFinishedFiles.drainTo(files);

      if (!files.isEmpty()) {
        for (Integer file : files) {
          Lock writeLock = getStripedLock(file).writeLock();
          writeLock.lock();
          try {
            Timestamps timestamp = myTimestampsCache.remove(file);
            if (timestamp == null) continue;

            if (timestamp.isDirty() /*&& file.isValid()*/) {
              try (DataOutputStream sink = FSRecords.getInstance().writeAttribute(file, Timestamps.PERSISTENCE)) {
                timestamp.writeToStream(sink);
              }
            }
          } catch (IOException e) {
            throw new RuntimeException(e);
          } finally {
            writeLock.unlock();
          }
        }
      }
      if (finishedFile == null) break;
      // else repeat until ourFinishedFiles.offer() succeeds
    }
  }

  private static final ReadWriteLock[] ourLocks = new ReadWriteLock[16];
  static {
    for(int i = 0; i < ourLocks.length; ++i) ourLocks[i] = new ReentrantReadWriteLock();
  }

  private static ReadWriteLock getStripedLock(int fileId) {
    if (fileId < 0) fileId = -fileId;
    return ourLocks[(fileId & 0xFF) % ourLocks.length];
  }
}<|MERGE_RESOLUTION|>--- conflicted
+++ resolved
@@ -59,8 +59,8 @@
 
   private static final int VERSION = 15 + (SharedIndicesData.ourFileSharedIndicesEnabled ? 15 : 0) + (SharedIndicesData.DO_CHECKS ? 15 : 0);
   private static final ConcurrentMap<ID<?, ?>, IndexVersion> ourIndexIdToCreationStamp = ContainerUtil.newConcurrentMap();
-  private static final long ourVfsCreationStamp = FSRecords.getCreationTimestamp();
-  
+  private static final long ourVfsCreationStamp = FSRecords.getInstance().getCreationTimestamp();
+
   static final int INVALID_FILE_ID = 0;
 
   private IndexingStamp() {}
@@ -175,22 +175,6 @@
       if (version != null) return version;
 
       File versionFile = IndexInfrastructure.getVersionFile(indexName);
-<<<<<<< HEAD
-      try {
-        final DataInputStream in = new DataInputStream(new BufferedInputStream(new FileInputStream(versionFile)));
-        try {
-
-          if ((DataInputOutputUtil.readINT(in) == currentIndexVersion || currentIndexVersion == ANY_CURRENT_INDEX_VERSION) &&
-              DataInputOutputUtil.readINT(in) == VERSION &&
-              DataInputOutputUtil.readTIME(in) == FSRecords.getInstance().getCreationTimestamp()) {
-            version = new IndexVersion(in);
-            ourIndexIdToCreationStamp.put(indexName, version);
-            return version;
-          }
-        }
-        finally {
-          in.close();
-=======
       try (DataInputStream in = new DataInputStream(new BufferedInputStream(new FileInputStream(versionFile)))) {
 
         if ((DataInputOutputUtil.readINT(in) == currentIndexVersion || currentIndexVersion == ANY_CURRENT_INDEX_VERSION) &&
@@ -199,7 +183,6 @@
           version = new IndexVersion(in);
           ourIndexIdToCreationStamp.put(indexName, version);
           return version;
->>>>>>> a1e98120
         }
       }
       catch (IOException ignore) {
@@ -378,12 +361,7 @@
     }
     Timestamps timestamps = myTimestampsCache.get(id);
     if (timestamps == null) {
-<<<<<<< HEAD
-      final DataInputStream stream = FSRecords.getInstance().readAttributeWithLock(id, Timestamps.PERSISTENCE);
-      try {
-=======
-      try (final DataInputStream stream = FSRecords.readAttributeWithLock(id, Timestamps.PERSISTENCE)) {
->>>>>>> a1e98120
+      try (final DataInputStream stream = FSRecords.getInstance().readAttributeWithLock(id, Timestamps.PERSISTENCE)) {
         timestamps = new Timestamps(stream);
       }
       catch (IOException e) {
