/*
 * Copyright 2000-2017 JetBrains s.r.o.
 *
 * Licensed under the Apache License, Version 2.0 (the "License");
 * you may not use this file except in compliance with the License.
 * You may obtain a copy of the License at
 *
 * http://www.apache.org/licenses/LICENSE-2.0
 *
 * Unless required by applicable law or agreed to in writing, software
 * distributed under the License is distributed on an "AS IS" BASIS,
 * WITHOUT WARRANTIES OR CONDITIONS OF ANY KIND, either express or implied.
 * See the License for the specific language governing permissions and
 * limitations under the License.
 */
package com.intellij.execution.impl;

import com.intellij.CommonBundle;
import com.intellij.execution.*;
import com.intellij.execution.configuration.CompatibilityAwareRunProfile;
import com.intellij.execution.configurations.RunConfiguration;
import com.intellij.execution.configurations.RunProfile;
import com.intellij.execution.configurations.RunProfileState;
import com.intellij.execution.process.ProcessHandler;
import com.intellij.execution.runners.ExecutionEnvironment;
import com.intellij.execution.runners.ExecutionEnvironmentBuilder;
import com.intellij.execution.runners.ExecutionUtil;
import com.intellij.execution.runners.ProgramRunner;
import com.intellij.execution.ui.RunContentDescriptor;
import com.intellij.execution.ui.RunContentManager;
import com.intellij.execution.ui.RunContentManagerImpl;
import com.intellij.openapi.Disposable;
import com.intellij.openapi.actionSystem.DataContext;
import com.intellij.openapi.actionSystem.impl.SimpleDataContext;
import com.intellij.openapi.application.ApplicationManager;
import com.intellij.openapi.application.ModalityState;
import com.intellij.openapi.components.ServiceManager;
import com.intellij.openapi.diagnostic.Logger;
import com.intellij.openapi.project.DumbService;
import com.intellij.openapi.project.IndexNotReadyException;
import com.intellij.openapi.project.Project;
import com.intellij.openapi.ui.DialogWrapper;
import com.intellij.openapi.ui.Messages;
import com.intellij.openapi.util.Condition;
import com.intellij.openapi.util.Disposer;
import com.intellij.openapi.util.Key;
import com.intellij.openapi.util.Trinity;
import com.intellij.openapi.util.text.StringUtil;
<<<<<<< HEAD
import com.intellij.ui.AppUIUtil;
=======
import com.intellij.ui.docking.DockManager;
>>>>>>> 76f5832e
import com.intellij.util.Alarm;
import com.intellij.util.SmartList;
import com.intellij.util.containers.ContainerUtil;
import org.jetbrains.annotations.NotNull;
import org.jetbrains.annotations.Nullable;

import javax.swing.*;
import java.util.*;

public abstract class ExecutionManagerImpl extends ExecutionManager implements Disposable {
  public static final Key<Object> EXECUTION_SESSION_ID_KEY = Key.create("EXECUTION_SESSION_ID_KEY");
  public static final Key<Boolean> EXECUTION_SKIP_RUN = Key.create("EXECUTION_SKIP_RUN");

  protected static final Logger LOG = Logger.getInstance(ExecutionManagerImpl.class);
  private static final ProcessHandler[] EMPTY_PROCESS_HANDLERS = new ProcessHandler[0];

  private final Project myProject;
  private final Alarm myAwaitingTerminationAlarm = new Alarm(Alarm.ThreadToUse.SWING_THREAD);
  private final Map<RunProfile, ExecutionEnvironment> myAwaitingRunProfiles = ContainerUtil.newHashMap();
  protected final List<Trinity<RunContentDescriptor, RunnerAndConfigurationSettings, Executor>> myRunningConfigurations =
    ContainerUtil.createLockFreeCopyOnWriteList();
<<<<<<< HEAD
  private volatile boolean myForceCompilationInTests;
=======
  private RunContentManagerImpl myContentManager;
>>>>>>> 76f5832e

  @SuppressWarnings("MethodOverridesStaticMethodOfSuperclass")
  @NotNull
  public static ExecutionManagerImpl getInstance(@NotNull Project project) {
    return (ExecutionManagerImpl)ServiceManager.getService(project, ExecutionManager.class);
  }

  protected ExecutionManagerImpl(@NotNull Project project) {
    myProject = project;
  }

  @NotNull
  private static ExecutionEnvironmentBuilder createEnvironmentBuilder(@NotNull Project project,
                                                                      @NotNull Executor executor,
                                                                      @Nullable RunnerAndConfigurationSettings configuration) {
    ExecutionEnvironmentBuilder builder = new ExecutionEnvironmentBuilder(project, executor);

    ProgramRunner runner =
      RunnerRegistry.getInstance().getRunner(executor.getId(), configuration != null ? configuration.getConfiguration() : null);
    if (runner == null && configuration != null) {
      LOG.error("Cannot find runner for " + configuration.getName());
    }
    else if (runner != null) {
      assert configuration != null;
      builder.runnerAndSettings(runner, configuration);
    }
    return builder;
  }

  public static boolean isProcessRunning(@Nullable RunContentDescriptor descriptor) {
    ProcessHandler processHandler = descriptor == null ? null : descriptor.getProcessHandler();
    return processHandler != null && !processHandler.isProcessTerminated();
  }

  private static void start(@NotNull ExecutionEnvironment environment) {
    //start() can be called during restartRunProfile() after pretty long 'awaitTermination()' so we have to check if the project is still here
    if (environment.getProject().isDisposed()) return;

    RunnerAndConfigurationSettings settings = environment.getRunnerAndConfigurationSettings();
    ProgramRunnerUtil.executeConfiguration(environment, settings != null && settings.isEditBeforeRun(), true);
  }

  private static boolean userApprovesStopForSameTypeConfigurations(Project project, String configName, int instancesCount) {
    RunManagerImpl runManager = RunManagerImpl.getInstanceImpl(project);
    final RunManagerConfig config = runManager.getConfig();
    if (!config.isRestartRequiresConfirmation()) return true;

    DialogWrapper.DoNotAskOption option = new DialogWrapper.DoNotAskOption() {
      @Override
      public boolean isToBeShown() {
        return config.isRestartRequiresConfirmation();
      }

      @Override
      public void setToBeShown(boolean value, int exitCode) {
        config.setRestartRequiresConfirmation(value);
      }

      @Override
      public boolean canBeHidden() {
        return true;
      }

      @Override
      public boolean shouldSaveOptionsOnCancel() {
        return false;
      }

      @NotNull
      @Override
      public String getDoNotShowMessage() {
        return CommonBundle.message("dialog.options.do.not.show");
      }
    };
    return Messages.showOkCancelDialog(
      project,
      ExecutionBundle.message("rerun.singleton.confirmation.message", configName, instancesCount),
      ExecutionBundle.message("process.is.running.dialog.title", configName),
      ExecutionBundle.message("rerun.confirmation.button.text"),
      CommonBundle.message("button.cancel"),
      Messages.getQuestionIcon(), option) == Messages.OK;
  }

  private static boolean userApprovesStopForIncompatibleConfigurations(Project project,
                                                                       String configName,
                                                                       List<RunContentDescriptor> runningIncompatibleDescriptors) {
    RunManagerImpl runManager = RunManagerImpl.getInstanceImpl(project);
    final RunManagerConfig config = runManager.getConfig();
    if (!config.isStopIncompatibleRequiresConfirmation()) return true;

    DialogWrapper.DoNotAskOption option = new DialogWrapper.DoNotAskOption() {
      @Override
      public boolean isToBeShown() {
        return config.isStopIncompatibleRequiresConfirmation();
      }

      @Override
      public void setToBeShown(boolean value, int exitCode) {
        config.setStopIncompatibleRequiresConfirmation(value);
      }

      @Override
      public boolean canBeHidden() {
        return true;
      }

      @Override
      public boolean shouldSaveOptionsOnCancel() {
        return false;
      }

      @NotNull
      @Override
      public String getDoNotShowMessage() {
        return CommonBundle.message("dialog.options.do.not.show");
      }
    };

    final StringBuilder names = new StringBuilder();
    for (final RunContentDescriptor descriptor : runningIncompatibleDescriptors) {
      String name = descriptor.getDisplayName();
      if (names.length() > 0) {
        names.append(", ");
      }
      names.append(StringUtil.isEmpty(name) ? ExecutionBundle.message("run.configuration.no.name")
                                            : String.format("'%s'", name));
    }

    //noinspection DialogTitleCapitalization
    return Messages.showOkCancelDialog(
      project,
      ExecutionBundle.message("stop.incompatible.confirmation.message",
                              configName, names.toString(), runningIncompatibleDescriptors.size()),
      ExecutionBundle.message("incompatible.configuration.is.running.dialog.title", runningIncompatibleDescriptors.size()),
      ExecutionBundle.message("stop.incompatible.confirmation.button.text"),
      CommonBundle.message("button.cancel"),
      Messages.getQuestionIcon(), option) == Messages.OK;
  }

  public static void stopProcess(@Nullable RunContentDescriptor descriptor) {
    stopProcess(descriptor != null ? descriptor.getProcessHandler() : null);
  }

  public static void stopProcess(@Nullable ProcessHandler processHandler) {
    if (processHandler == null) {
      return;
    }

    processHandler.putUserData(ProcessHandler.TERMINATION_REQUESTED, Boolean.TRUE);

    if (processHandler instanceof KillableProcess && processHandler.isProcessTerminating()) {
      // process termination was requested, but it's still alive
      // in this case 'force quit' will be performed
      ((KillableProcess)processHandler).killProcess();
      return;
    }

    if (!processHandler.isProcessTerminated()) {
      if (processHandler.detachIsDefault()) {
        processHandler.detachProcess();
      }
      else {
        processHandler.destroyProcess();
      }
    }
  }

  @Override
  public void dispose() {
    for (Trinity<RunContentDescriptor, RunnerAndConfigurationSettings, Executor> trinity : myRunningConfigurations) {
      Disposer.dispose(trinity.first);
    }
    myRunningConfigurations.clear();
  }

  @NotNull
  @Override
  public RunContentManager getContentManager() {
    return RunContentManager.SERVICE.getInstance(myProject);
  }

  @NotNull
  @Override
  public ProcessHandler[] getRunningProcesses() {
    List<ProcessHandler> handlers = null;
    for (RunContentDescriptor descriptor : getContentManager().getAllDescriptors()) {
      ProcessHandler processHandler = descriptor.getProcessHandler();
      if (processHandler != null) {
        if (handlers == null) {
          handlers = new SmartList<>();
        }
        handlers.add(processHandler);
      }
    }
    return handlers == null ? EMPTY_PROCESS_HANDLERS : handlers.toArray(new ProcessHandler[0]);
  }

  @Override
  public void compileAndRun(@NotNull final Runnable startRunnable,
                            @NotNull final ExecutionEnvironment environment,
                            @Nullable final RunProfileState state,
                            @Nullable final Runnable onCancelRunnable) {
    long id = environment.getExecutionId();
    if (id == 0) {
      id = environment.assignNewExecutionId();
    }

    RunProfile profile = environment.getRunProfile();
    if (!(profile instanceof RunConfiguration)) {
      startRunnable.run();
      return;
    }

    final RunConfiguration runConfiguration = (RunConfiguration)profile;
    final List<BeforeRunTask> beforeRunTasks = RunManagerEx.getInstanceEx(myProject).getBeforeRunTasks(runConfiguration);
    if (beforeRunTasks.isEmpty()) {
      startRunnable.run();
    }
    else {
      DataContext context = environment.getDataContext();
      final DataContext projectContext = context != null ? context : SimpleDataContext.getProjectContext(myProject);
      final long finalId = id;
      final Long executionSessionId = new Long(id);
      ApplicationManager.getApplication().executeOnPooledThread(() -> {
        for (BeforeRunTask task : beforeRunTasks) {
          if (myProject.isDisposed()) {
            return;
          }
          @SuppressWarnings("unchecked")
          BeforeRunTaskProvider<BeforeRunTask> provider = BeforeRunTaskProvider.getProvider(myProject, task.getProviderId());
          if (provider == null) {
            LOG.warn("Cannot find BeforeRunTaskProvider for id='" + task.getProviderId() + "'");
            continue;
          }
          ExecutionEnvironment taskEnvironment = new ExecutionEnvironmentBuilder(environment).contentToReuse(null).build();
          taskEnvironment.setExecutionId(finalId);
          EXECUTION_SESSION_ID_KEY.set(taskEnvironment, executionSessionId);
          if (!provider.executeTask(projectContext, runConfiguration, taskEnvironment, task)) {
            if (onCancelRunnable != null) {
              SwingUtilities.invokeLater(onCancelRunnable);
            }
            return;
          }
        }

        doRun(environment, startRunnable);
      });
    }
  }

  protected void doRun(@NotNull final ExecutionEnvironment environment, @NotNull final Runnable startRunnable) {
    Boolean allowSkipRun = environment.getUserData(EXECUTION_SKIP_RUN);
    if (allowSkipRun != null && allowSkipRun) {
      environment.getProject().getMessageBus().syncPublisher(EXECUTION_TOPIC).processNotStarted(environment.getExecutor().getId(),
                                                                                                environment);
    }
    else {
      // important! Do not use DumbService.smartInvokeLater here because it depends on modality state
      // and execution of startRunnable could be skipped if modality state check fails
      //noinspection SSBasedInspection
      SwingUtilities.invokeLater(() -> {
        if (!myProject.isDisposed()) {
          RunnerAndConfigurationSettings settings = environment.getRunnerAndConfigurationSettings();
          if (settings != null && !settings.getType().isDumbAware() && DumbService.isDumb(myProject)) {
            DumbService.getInstance(myProject).runWhenSmart(startRunnable);
          } else {
            try {
              startRunnable.run();
            } catch (IndexNotReadyException ignored) {
              ExecutionUtil.handleExecutionError(environment, new ExecutionException("cannot start while indexing is in progress."));
            }
          }
        }
      });
    }
  }

  @Override
  public void restartRunProfile(@NotNull Project project,
                                @NotNull Executor executor,
                                @NotNull ExecutionTarget target,
                                @Nullable RunnerAndConfigurationSettings configuration,
                                @Nullable ProcessHandler processHandler) {
    ExecutionEnvironmentBuilder builder = createEnvironmentBuilder(project, executor, configuration);
    if (processHandler != null) {
      for (RunContentDescriptor descriptor : getContentManager().getAllDescriptors()) {
        if (descriptor.getProcessHandler() == processHandler) {
          builder.contentToReuse(descriptor);
          break;
        }
      }
    }
    restartRunProfile(builder.target(target).build());
  }

  @Override
  public void restartRunProfile(@NotNull final ExecutionEnvironment environment) {
    RunnerAndConfigurationSettings configuration = environment.getRunnerAndConfigurationSettings();

    List<RunContentDescriptor> runningIncompatible;
    if (configuration == null) {
      runningIncompatible = Collections.emptyList();
    }
    else {
      runningIncompatible = getIncompatibleRunningDescriptors(configuration);
    }

    RunContentDescriptor contentToReuse = environment.getContentToReuse();
    final List<RunContentDescriptor> runningOfTheSameType = new SmartList<>();
    if (configuration != null && configuration.isSingleton()) {
      runningOfTheSameType.addAll(getRunningDescriptorsOfTheSameConfigType(configuration));
    }
    else if (isProcessRunning(contentToReuse)) {
      runningOfTheSameType.add(contentToReuse);
    }

    List<RunContentDescriptor> runningToStop = ContainerUtil.concat(runningOfTheSameType, runningIncompatible);
    if (!runningToStop.isEmpty()) {
      if (configuration != null) {
        if (!runningOfTheSameType.isEmpty()
            && (runningOfTheSameType.size() > 1 || contentToReuse == null || runningOfTheSameType.get(0) != contentToReuse) &&
            !userApprovesStopForSameTypeConfigurations(environment.getProject(), configuration.getName(), runningOfTheSameType.size())) {
          return;
        }
        if (!runningIncompatible.isEmpty()
            && !userApprovesStopForIncompatibleConfigurations(myProject, configuration.getName(), runningIncompatible)) {
          return;
        }
      }

      for (RunContentDescriptor descriptor : runningToStop) {
        stopProcess(descriptor);
      }
    }

    if (myAwaitingRunProfiles.get(environment.getRunProfile()) == environment) {
      // defense from rerunning exactly the same ExecutionEnvironment
      return;
    }
    myAwaitingRunProfiles.put(environment.getRunProfile(), environment);

    awaitTermination(new Runnable() {
      @Override
      public void run() {
        if (myAwaitingRunProfiles.get(environment.getRunProfile()) != environment) {
          // a new rerun has been requested before starting this one, ignore this rerun
          return;
        }
        if ((DumbService.getInstance(myProject).isDumb() && configuration != null && !configuration.getType().isDumbAware()) ||
            ExecutorRegistry.getInstance().isStarting(environment)) {
          awaitTermination(this, 100);
          return;
        }

        for (RunContentDescriptor descriptor : runningOfTheSameType) {
          ProcessHandler processHandler = descriptor.getProcessHandler();
          if (processHandler != null && !processHandler.isProcessTerminated()) {
            awaitTermination(this, 100);
            return;
          }
        }
        myAwaitingRunProfiles.remove(environment.getRunProfile());
        start(environment);
      }
    }, 50);
  }

  private void awaitTermination(@NotNull Runnable request, long delayMillis) {
    if (ApplicationManager.getApplication().isUnitTestMode()) {
      ApplicationManager.getApplication().invokeLater(request, ModalityState.any());
    }
    else {
      myAwaitingTerminationAlarm.addRequest(request, delayMillis);
    }
  }

  @NotNull
  private List<RunContentDescriptor> getRunningDescriptorsOfTheSameConfigType(@NotNull final RunnerAndConfigurationSettings configurationAndSettings) {
    return getRunningDescriptors(runningConfigurationAndSettings -> configurationAndSettings == runningConfigurationAndSettings);
  }

  @NotNull
  private List<RunContentDescriptor> getIncompatibleRunningDescriptors(@NotNull RunnerAndConfigurationSettings configurationAndSettings) {
    final RunConfiguration configurationToCheckCompatibility = configurationAndSettings.getConfiguration();
    return getRunningDescriptors(runningConfigurationAndSettings -> {
      RunConfiguration runningConfiguration = runningConfigurationAndSettings == null ? null : runningConfigurationAndSettings.getConfiguration();
      if (!(runningConfiguration instanceof CompatibilityAwareRunProfile)) {
        return false;
      }
      return ((CompatibilityAwareRunProfile)runningConfiguration).mustBeStoppedToRun(configurationToCheckCompatibility);
    });
  }

  @NotNull
  public List<RunContentDescriptor> getRunningDescriptors(@NotNull Condition<RunnerAndConfigurationSettings> condition) {
    List<RunContentDescriptor> result = new SmartList<>();
    for (Trinity<RunContentDescriptor, RunnerAndConfigurationSettings, Executor> trinity : myRunningConfigurations) {
      if (trinity.getSecond() != null && condition.value(trinity.getSecond())) {
        ProcessHandler processHandler = trinity.getFirst().getProcessHandler();
        if (processHandler != null /*&& !processHandler.isProcessTerminating()*/ && !processHandler.isProcessTerminated()) {
          result.add(trinity.getFirst());
        }
      }
    }
    return result;
  }

  @NotNull
  public List<RunContentDescriptor> getDescriptors(@NotNull Condition<RunnerAndConfigurationSettings> condition) {
    List<RunContentDescriptor> result = new SmartList<>();
    for (Trinity<RunContentDescriptor, RunnerAndConfigurationSettings, Executor> trinity : myRunningConfigurations) {
      if (trinity.getSecond() != null && condition.value(trinity.getSecond())) {
        result.add(trinity.getFirst());
      }
    }
    return result;
  }

  @NotNull
  public Set<Executor> getExecutors(RunContentDescriptor descriptor) {
    Set<Executor> result = new HashSet<>();
    for (Trinity<RunContentDescriptor, RunnerAndConfigurationSettings, Executor> trinity : myRunningConfigurations) {
      if (descriptor == trinity.first) result.add(trinity.third);
    }
    return result;
  }

  @NotNull
  public Set<RunnerAndConfigurationSettings> getConfigurations(RunContentDescriptor descriptor) {
    Set<RunnerAndConfigurationSettings> result = new HashSet<>();
    for (Trinity<RunContentDescriptor, RunnerAndConfigurationSettings, Executor> trinity : myRunningConfigurations) {
      if (descriptor == trinity.first) result.add(trinity.second);
    }
    return result;
  }
<<<<<<< HEAD

  private static class ProcessExecutionListener extends ProcessAdapter {
    @NotNull private final Project myProject;
    @NotNull private final String myExecutorId;
    @NotNull private final ExecutionEnvironment myEnvironment;
    @NotNull private final ProcessHandler myProcessHandler;
    @NotNull private final RunContentDescriptor myDescriptor;
    @NotNull private final AtomicBoolean myWillTerminateNotified = new AtomicBoolean();
    @NotNull private final AtomicBoolean myTerminateNotified = new AtomicBoolean();

    public ProcessExecutionListener(@NotNull Project project,
                                    @NotNull String executorId,
                                    @NotNull ExecutionEnvironment environment,
                                    @NotNull ProcessHandler processHandler,
                                    @NotNull RunContentDescriptor descriptor) {
      myProject = project;
      myExecutorId = executorId;
      myEnvironment = environment;
      myProcessHandler = processHandler;
      myDescriptor = descriptor;
    }

    @Override
    public void processTerminated(ProcessEvent event) {
      if (myProject.isDisposed()) return;
      if (!myTerminateNotified.compareAndSet(false, true)) return;

      ApplicationManager.getApplication().invokeLater(() -> {
        RunnerLayoutUi ui = myDescriptor.getRunnerLayoutUi();
        if (ui != null && !ui.isDisposed()) {
          ui.updateActionsNow();
        }
      }, ModalityState.any());

      myProject.getMessageBus().syncPublisher(EXECUTION_TOPIC).processTerminated(myExecutorId,
                                                                                 myEnvironment,
                                                                                 myProcessHandler,
                                                                                 event.getExitCode());

      SaveAndSyncHandler saveAndSyncHandler = SaveAndSyncHandler.getInstance();
      if (saveAndSyncHandler != null) {
        saveAndSyncHandler.scheduleRefresh();
      }
    }

    @Override
    public void processWillTerminate(ProcessEvent event, boolean shouldNotBeUsed) {
      if (myProject.isDisposed()) return;
      if (!myWillTerminateNotified.compareAndSet(false, true)) return;

      myProject.getMessageBus().syncPublisher(EXECUTION_TOPIC).processTerminating(myExecutorId, myEnvironment, myProcessHandler);
    }
  }
=======
>>>>>>> 76f5832e
}<|MERGE_RESOLUTION|>--- conflicted
+++ resolved
@@ -46,11 +46,8 @@
 import com.intellij.openapi.util.Key;
 import com.intellij.openapi.util.Trinity;
 import com.intellij.openapi.util.text.StringUtil;
-<<<<<<< HEAD
+import com.intellij.ui.docking.DockManager;
 import com.intellij.ui.AppUIUtil;
-=======
-import com.intellij.ui.docking.DockManager;
->>>>>>> 76f5832e
 import com.intellij.util.Alarm;
 import com.intellij.util.SmartList;
 import com.intellij.util.containers.ContainerUtil;
@@ -72,11 +69,6 @@
   private final Map<RunProfile, ExecutionEnvironment> myAwaitingRunProfiles = ContainerUtil.newHashMap();
   protected final List<Trinity<RunContentDescriptor, RunnerAndConfigurationSettings, Executor>> myRunningConfigurations =
     ContainerUtil.createLockFreeCopyOnWriteList();
-<<<<<<< HEAD
-  private volatile boolean myForceCompilationInTests;
-=======
-  private RunContentManagerImpl myContentManager;
->>>>>>> 76f5832e
 
   @SuppressWarnings("MethodOverridesStaticMethodOfSuperclass")
   @NotNull
@@ -512,60 +504,4 @@
     }
     return result;
   }
-<<<<<<< HEAD
-
-  private static class ProcessExecutionListener extends ProcessAdapter {
-    @NotNull private final Project myProject;
-    @NotNull private final String myExecutorId;
-    @NotNull private final ExecutionEnvironment myEnvironment;
-    @NotNull private final ProcessHandler myProcessHandler;
-    @NotNull private final RunContentDescriptor myDescriptor;
-    @NotNull private final AtomicBoolean myWillTerminateNotified = new AtomicBoolean();
-    @NotNull private final AtomicBoolean myTerminateNotified = new AtomicBoolean();
-
-    public ProcessExecutionListener(@NotNull Project project,
-                                    @NotNull String executorId,
-                                    @NotNull ExecutionEnvironment environment,
-                                    @NotNull ProcessHandler processHandler,
-                                    @NotNull RunContentDescriptor descriptor) {
-      myProject = project;
-      myExecutorId = executorId;
-      myEnvironment = environment;
-      myProcessHandler = processHandler;
-      myDescriptor = descriptor;
-    }
-
-    @Override
-    public void processTerminated(ProcessEvent event) {
-      if (myProject.isDisposed()) return;
-      if (!myTerminateNotified.compareAndSet(false, true)) return;
-
-      ApplicationManager.getApplication().invokeLater(() -> {
-        RunnerLayoutUi ui = myDescriptor.getRunnerLayoutUi();
-        if (ui != null && !ui.isDisposed()) {
-          ui.updateActionsNow();
-        }
-      }, ModalityState.any());
-
-      myProject.getMessageBus().syncPublisher(EXECUTION_TOPIC).processTerminated(myExecutorId,
-                                                                                 myEnvironment,
-                                                                                 myProcessHandler,
-                                                                                 event.getExitCode());
-
-      SaveAndSyncHandler saveAndSyncHandler = SaveAndSyncHandler.getInstance();
-      if (saveAndSyncHandler != null) {
-        saveAndSyncHandler.scheduleRefresh();
-      }
-    }
-
-    @Override
-    public void processWillTerminate(ProcessEvent event, boolean shouldNotBeUsed) {
-      if (myProject.isDisposed()) return;
-      if (!myWillTerminateNotified.compareAndSet(false, true)) return;
-
-      myProject.getMessageBus().syncPublisher(EXECUTION_TOPIC).processTerminating(myExecutorId, myEnvironment, myProcessHandler);
-    }
-  }
-=======
->>>>>>> 76f5832e
 }