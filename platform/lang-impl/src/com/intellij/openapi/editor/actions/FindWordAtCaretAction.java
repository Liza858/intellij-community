/*
 * Copyright 2000-2009 JetBrains s.r.o.
 *
 * Licensed under the Apache License, Version 2.0 (the "License");
 * you may not use this file except in compliance with the License.
 * You may obtain a copy of the License at
 *
 * http://www.apache.org/licenses/LICENSE-2.0
 *
 * Unless required by applicable law or agreed to in writing, software
 * distributed under the License is distributed on an "AS IS" BASIS,
 * WITHOUT WARRANTIES OR CONDITIONS OF ANY KIND, either express or implied.
 * See the License for the specific language governing permissions and
 * limitations under the License.
 */

package com.intellij.openapi.editor.actions;

import com.intellij.find.FindUtil;
import com.intellij.ide.DataManager;
import com.intellij.openapi.actionSystem.CommonDataKeys;
import com.intellij.openapi.actionSystem.DataContext;
import com.intellij.openapi.actionSystem.PlatformDataKeys;
import com.intellij.openapi.editor.Editor;
import com.intellij.openapi.editor.actionSystem.EditorAction;
import com.intellij.openapi.editor.actionSystem.EditorActionHandler;
import com.intellij.openapi.project.Project;
import org.jetbrains.annotations.NotNull;

public class FindWordAtCaretAction extends EditorAction {
  private static class Handler extends EditorActionHandler {
    @Override
<<<<<<< HEAD
    public void execute(Editor editor, DataContext dataContext) {
      Project project = CommonDataKeys.PROJECT.getData(dataContext);
=======
    public void execute(@NotNull Editor editor, DataContext dataContext) {
      Project project = CommonDataKeys.PROJECT.getData(DataManager.getInstance().getDataContext(editor.getComponent()));
>>>>>>> 76f5832e
      FindUtil.findWordAtCaret(project, editor);
    }

    @Override
    public boolean isEnabled(Editor editor, DataContext dataContext) {
      Project project = CommonDataKeys.PROJECT.getData(dataContext);
      return project != null;
    }
  }

  public FindWordAtCaretAction() {
    super(new Handler());
  }
}<|MERGE_RESOLUTION|>--- conflicted
+++ resolved
@@ -17,10 +17,8 @@
 package com.intellij.openapi.editor.actions;
 
 import com.intellij.find.FindUtil;
-import com.intellij.ide.DataManager;
 import com.intellij.openapi.actionSystem.CommonDataKeys;
 import com.intellij.openapi.actionSystem.DataContext;
-import com.intellij.openapi.actionSystem.PlatformDataKeys;
 import com.intellij.openapi.editor.Editor;
 import com.intellij.openapi.editor.actionSystem.EditorAction;
 import com.intellij.openapi.editor.actionSystem.EditorActionHandler;
@@ -30,13 +28,8 @@
 public class FindWordAtCaretAction extends EditorAction {
   private static class Handler extends EditorActionHandler {
     @Override
-<<<<<<< HEAD
-    public void execute(Editor editor, DataContext dataContext) {
+    public void execute(@NotNull Editor editor, DataContext dataContext) {
       Project project = CommonDataKeys.PROJECT.getData(dataContext);
-=======
-    public void execute(@NotNull Editor editor, DataContext dataContext) {
-      Project project = CommonDataKeys.PROJECT.getData(DataManager.getInstance().getDataContext(editor.getComponent()));
->>>>>>> 76f5832e
       FindUtil.findWordAtCaret(project, editor);
     }
 
